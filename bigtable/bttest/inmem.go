/*
Copyright 2015 Google LLC

Licensed under the Apache License, Version 2.0 (the "License");
you may not use this file except in compliance with the License.
You may obtain a copy of the License at

    http://www.apache.org/licenses/LICENSE-2.0

Unless required by applicable law or agreed to in writing, software
distributed under the License is distributed on an "AS IS" BASIS,
WITHOUT WARRANTIES OR CONDITIONS OF ANY KIND, either express or implied.
See the License for the specific language governing permissions and
limitations under the License.
*/

/*
Package bttest contains test helpers for working with the bigtable package.

To use a Server, create it, and then connect to it with no security:
(The project/instance values are ignored.)
	srv, err := bttest.NewServer("localhost:0")
	...
	conn, err := grpc.Dial(srv.Addr, grpc.WithInsecure())
	...
	client, err := bigtable.NewClient(ctx, proj, instance,
	        option.WithGRPCConn(conn))
	...
*/
package bttest // import "cloud.google.com/go/bigtable/bttest"

import (
	"bytes"
	"context"
	"encoding/binary"
	"fmt"
	"log"
	"math/rand"
	"net"
	"regexp"
	"sort"
	"strings"
	"sync"
	"time"

	emptypb "github.com/golang/protobuf/ptypes/empty"
	"github.com/golang/protobuf/ptypes/wrappers"
	"github.com/google/btree"
	btapb "google.golang.org/genproto/googleapis/bigtable/admin/v2"
	btpb "google.golang.org/genproto/googleapis/bigtable/v2"
	"google.golang.org/genproto/googleapis/longrunning"
	statpb "google.golang.org/genproto/googleapis/rpc/status"
	"google.golang.org/grpc"
	"google.golang.org/grpc/codes"
	"google.golang.org/grpc/status"
	"rsc.io/binaryregexp"
)

const (
	// MilliSeconds field of the minimum valid Timestamp.
	minValidMilliSeconds = 0

	// MilliSeconds field of the max valid Timestamp.
	maxValidMilliSeconds = int64(time.Millisecond) * 253402300800
)

var (
	validLabelTransformer = regexp.MustCompile(`[a-z0-9\-]{1,15}`)
)

// Server is an in-memory Cloud Bigtable fake.
// It is unauthenticated, and only a rough approximation.
type Server struct {
	Addr string

	l   net.Listener
	srv *grpc.Server
	s   *server
}

// server is the real implementation of the fake.
// It is a separate and unexported type so the API won't be cluttered with
// methods that are only relevant to the fake's implementation.
type server struct {
	mu        sync.Mutex
	tables    map[string]*table          // keyed by fully qualified name
	instances map[string]*btapb.Instance // keyed by fully qualified name
	gcc       chan int                   // set when gcloop starts, closed when server shuts down

	// Any unimplemented methods will cause a panic.
	btapb.BigtableTableAdminServer
	btapb.BigtableInstanceAdminServer
	btpb.BigtableServer
}

// NewServer creates a new Server.
// The Server will be listening for gRPC connections, without TLS,
// on the provided address. The resolved address is named by the Addr field.
func NewServer(laddr string, opt ...grpc.ServerOption) (*Server, error) {
	l, err := net.Listen("tcp", laddr)
	if err != nil {
		return nil, err
	}

	s := &Server{
		Addr: l.Addr().String(),
		l:    l,
		srv:  grpc.NewServer(opt...),
		s: &server{
			tables:    make(map[string]*table),
			instances: make(map[string]*btapb.Instance),
		},
	}
	btapb.RegisterBigtableInstanceAdminServer(s.srv, s.s)
	btapb.RegisterBigtableTableAdminServer(s.srv, s.s)
	btpb.RegisterBigtableServer(s.srv, s.s)

	go s.srv.Serve(s.l)

	return s, nil
}

// Close shuts down the server.
func (s *Server) Close() {
	s.s.mu.Lock()
	if s.s.gcc != nil {
		close(s.s.gcc)
	}
	s.s.mu.Unlock()

	s.srv.Stop()
	s.l.Close()
}

func (s *server) CreateTable(ctx context.Context, req *btapb.CreateTableRequest) (*btapb.Table, error) {
	tbl := req.Parent + "/tables/" + req.TableId

	s.mu.Lock()
	if _, ok := s.tables[tbl]; ok {
		s.mu.Unlock()
		return nil, status.Errorf(codes.AlreadyExists, "table %q already exists", tbl)
	}
	s.tables[tbl] = newTable(req)
	s.mu.Unlock()

	return &btapb.Table{Name: tbl}, nil
}

func (s *server) CreateTableFromSnapshot(context.Context, *btapb.CreateTableFromSnapshotRequest) (*longrunning.Operation, error) {
	return nil, status.Errorf(codes.Unimplemented, "the emulator does not currently support snapshots")
}

func (s *server) ListTables(ctx context.Context, req *btapb.ListTablesRequest) (*btapb.ListTablesResponse, error) {
	res := &btapb.ListTablesResponse{}
	prefix := req.Parent + "/tables/"

	s.mu.Lock()
	for tbl := range s.tables {
		if strings.HasPrefix(tbl, prefix) {
			res.Tables = append(res.Tables, &btapb.Table{Name: tbl})
		}
	}
	s.mu.Unlock()

	return res, nil
}

func (s *server) GetTable(ctx context.Context, req *btapb.GetTableRequest) (*btapb.Table, error) {
	tbl := req.Name

	s.mu.Lock()
	tblIns, ok := s.tables[tbl]
	s.mu.Unlock()
	if !ok {
		return nil, status.Errorf(codes.NotFound, "table %q not found", tbl)
	}

	return &btapb.Table{
		Name:           tbl,
		ColumnFamilies: toColumnFamilies(tblIns.columnFamilies()),
	}, nil
}

func (s *server) DeleteTable(ctx context.Context, req *btapb.DeleteTableRequest) (*emptypb.Empty, error) {
	s.mu.Lock()
	defer s.mu.Unlock()
	if _, ok := s.tables[req.Name]; !ok {
		return nil, status.Errorf(codes.NotFound, "table %q not found", req.Name)
	}
	delete(s.tables, req.Name)
	return &emptypb.Empty{}, nil
}

func (s *server) ModifyColumnFamilies(ctx context.Context, req *btapb.ModifyColumnFamiliesRequest) (*btapb.Table, error) {
	s.mu.Lock()
	tbl, ok := s.tables[req.Name]
	s.mu.Unlock()
	if !ok {
		return nil, status.Errorf(codes.NotFound, "table %q not found", req.Name)
	}

	tbl.mu.Lock()
	defer tbl.mu.Unlock()

	for _, mod := range req.Modifications {
		if create := mod.GetCreate(); create != nil {
			if _, ok := tbl.families[mod.Id]; ok {
				return nil, status.Errorf(codes.AlreadyExists, "family %q already exists", mod.Id)
			}
			newcf := &columnFamily{
				name:   req.Name + "/columnFamilies/" + mod.Id,
				order:  tbl.counter,
				gcRule: create.GcRule,
			}
			tbl.counter++
			tbl.families[mod.Id] = newcf
		} else if mod.GetDrop() {
			if _, ok := tbl.families[mod.Id]; !ok {
				return nil, fmt.Errorf("can't delete unknown family %q", mod.Id)
			}
			delete(tbl.families, mod.Id)
		} else if modify := mod.GetUpdate(); modify != nil {
			if _, ok := tbl.families[mod.Id]; !ok {
				return nil, fmt.Errorf("no such family %q", mod.Id)
			}
			newcf := &columnFamily{
				name:   req.Name + "/columnFamilies/" + mod.Id,
				gcRule: modify.GcRule,
			}
			// assume that we ALWAYS want to replace by the new setting
			// we may need partial update through
			tbl.families[mod.Id] = newcf
		}
	}

	s.needGC()
	return &btapb.Table{
		Name:           req.Name,
		ColumnFamilies: toColumnFamilies(tbl.families),
		Granularity:    btapb.Table_TimestampGranularity(btapb.Table_MILLIS),
	}, nil
}

func (s *server) DropRowRange(ctx context.Context, req *btapb.DropRowRangeRequest) (*emptypb.Empty, error) {
	s.mu.Lock()
	defer s.mu.Unlock()
	tbl, ok := s.tables[req.Name]
	if !ok {
		return nil, status.Errorf(codes.NotFound, "table %q not found", req.Name)
	}

	if req.GetDeleteAllDataFromTable() {
		tbl.rows = btree.New(btreeDegree)
	} else {
		// Delete rows by prefix.
		prefixBytes := req.GetRowKeyPrefix()
		if prefixBytes == nil {
			return nil, fmt.Errorf("missing row key prefix")
		}
		prefix := string(prefixBytes)

		// The BTree does not specify what happens if rows are deleted during
		// iteration, and it provides no "delete range" method.
		// So we collect the rows first, then delete them one by one.
		var rowsToDelete []*row
		tbl.rows.AscendGreaterOrEqual(btreeKey(prefix), func(i btree.Item) bool {
			r := i.(*row)
			if strings.HasPrefix(r.key, prefix) {
				rowsToDelete = append(rowsToDelete, r)
				return true
			}
			return false // stop iteration
		})
		for _, r := range rowsToDelete {
			tbl.rows.Delete(r)
		}
	}
	return &emptypb.Empty{}, nil
}

func (s *server) GenerateConsistencyToken(ctx context.Context, req *btapb.GenerateConsistencyTokenRequest) (*btapb.GenerateConsistencyTokenResponse, error) {
	// Check that the table exists.
	_, ok := s.tables[req.Name]
	if !ok {
		return nil, status.Errorf(codes.NotFound, "table %q not found", req.Name)
	}

	return &btapb.GenerateConsistencyTokenResponse{
		ConsistencyToken: "TokenFor-" + req.Name,
	}, nil
}

func (s *server) CheckConsistency(ctx context.Context, req *btapb.CheckConsistencyRequest) (*btapb.CheckConsistencyResponse, error) {
	// Check that the table exists.
	_, ok := s.tables[req.Name]
	if !ok {
		return nil, status.Errorf(codes.NotFound, "table %q not found", req.Name)
	}

	// Check this is the right token.
	if req.ConsistencyToken != "TokenFor-"+req.Name {
		return nil, status.Errorf(codes.InvalidArgument, "token %q not valid", req.ConsistencyToken)
	}

	// Single cluster instances are always consistent.
	return &btapb.CheckConsistencyResponse{
		Consistent: true,
	}, nil
}

func (s *server) SnapshotTable(context.Context, *btapb.SnapshotTableRequest) (*longrunning.Operation, error) {
	return nil, status.Errorf(codes.Unimplemented, "the emulator does not currently support snapshots")
}

func (s *server) GetSnapshot(context.Context, *btapb.GetSnapshotRequest) (*btapb.Snapshot, error) {
	return nil, status.Errorf(codes.Unimplemented, "the emulator does not currently support snapshots")
}
func (s *server) ListSnapshots(context.Context, *btapb.ListSnapshotsRequest) (*btapb.ListSnapshotsResponse, error) {
	return nil, status.Errorf(codes.Unimplemented, "the emulator does not currently support snapshots")
}
func (s *server) DeleteSnapshot(context.Context, *btapb.DeleteSnapshotRequest) (*emptypb.Empty, error) {
	return nil, status.Errorf(codes.Unimplemented, "the emulator does not currently support snapshots")
}

func (s *server) ReadRows(req *btpb.ReadRowsRequest, stream btpb.Bigtable_ReadRowsServer) error {
	s.mu.Lock()
	tbl, ok := s.tables[req.TableName]
	s.mu.Unlock()
	if !ok {
		return status.Errorf(codes.NotFound, "table %q not found", req.TableName)
	}

	if err := validateRowRanges(req); err != nil {
		return err
	}

	// Rows to read can be specified by a set of row keys and/or a set of row ranges.
	// Output is a stream of sorted, de-duped rows.
	tbl.mu.RLock()
	rowSet := make(map[string]*row)

	addRow := func(i btree.Item) bool {
		r := i.(*row)
		rowSet[r.key] = r
		return true
	}

	if req.Rows != nil &&
		len(req.Rows.RowKeys)+len(req.Rows.RowRanges) > 0 {
		// Add the explicitly given keys
		for _, key := range req.Rows.RowKeys {
			k := string(key)
			if i := tbl.rows.Get(btreeKey(k)); i != nil {
				addRow(i)
			}
		}

		// Add keys from row ranges
		for _, rr := range req.Rows.RowRanges {
			var start, end string
			switch sk := rr.StartKey.(type) {
			case *btpb.RowRange_StartKeyClosed:
				start = string(sk.StartKeyClosed)
			case *btpb.RowRange_StartKeyOpen:
				start = string(sk.StartKeyOpen) + "\x00"
			}
			switch ek := rr.EndKey.(type) {
			case *btpb.RowRange_EndKeyClosed:
				end = string(ek.EndKeyClosed) + "\x00"
			case *btpb.RowRange_EndKeyOpen:
				end = string(ek.EndKeyOpen)
			}
			switch {
			case start == "" && end == "":
				tbl.rows.Ascend(addRow) // all rows
			case start == "":
				tbl.rows.AscendLessThan(btreeKey(end), addRow)
			case end == "":
				tbl.rows.AscendGreaterOrEqual(btreeKey(start), addRow)
			default:
				tbl.rows.AscendRange(btreeKey(start), btreeKey(end), addRow)
			}
		}
	} else {
		// Read all rows
		tbl.rows.Ascend(addRow)
	}
	tbl.mu.RUnlock()

	rows := make([]*row, 0, len(rowSet))
	for _, r := range rowSet {
		r.mu.Lock()
		fams := len(r.families)
		r.mu.Unlock()

		if fams != 0 {
			rows = append(rows, r)
		}
	}
	sort.Sort(byRowKey(rows))

	limit := int(req.RowsLimit)
	count := 0
	for _, r := range rows {
		if limit > 0 && count >= limit {
			return nil
		}
		streamed, err := streamRow(stream, r, req.Filter)
		if err != nil {
			return err
		}
		if streamed {
			count++
		}
	}
	return nil
}

// streamRow filters the given row and sends it via the given stream.
// Returns true if at least one cell matched the filter and was streamed, false otherwise.
func streamRow(stream btpb.Bigtable_ReadRowsServer, r *row, f *btpb.RowFilter) (bool, error) {
	r.mu.Lock()
	nr := r.copy()
	r.mu.Unlock()
	r = nr

	match, err := filterRow(f, r)
	if err != nil {
		return false, err
	}
	if !match {
		return false, nil
	}

	rrr := &btpb.ReadRowsResponse{}
	families := r.sortedFamilies()
	for _, fam := range families {
		for _, colName := range fam.colNames {
			cells := fam.cells[colName]
			if len(cells) == 0 {
				continue
			}
			for _, cell := range cells {
				rrr.Chunks = append(rrr.Chunks, &btpb.ReadRowsResponse_CellChunk{
					RowKey:          []byte(r.key),
					FamilyName:      &wrappers.StringValue{Value: fam.name},
					Qualifier:       &wrappers.BytesValue{Value: []byte(colName)},
					TimestampMicros: cell.ts,
					Value:           cell.value,
					Labels:          cell.labels,
				})
			}
		}
	}
	// We can't have a cell with just COMMIT set, which would imply a new empty cell.
	// So modify the last cell to have the COMMIT flag set.
	if len(rrr.Chunks) > 0 {
		rrr.Chunks[len(rrr.Chunks)-1].RowStatus = &btpb.ReadRowsResponse_CellChunk_CommitRow{CommitRow: true}
	}

	return true, stream.Send(rrr)
}

// filterRow modifies a row with the given filter. Returns true if at least one cell from the row matches,
// false otherwise. If a filter is invalid, filterRow returns false and an error.
func filterRow(f *btpb.RowFilter, r *row) (bool, error) {
	if f == nil {
		return true, nil
	}
	// Handle filters that apply beyond just including/excluding cells.
	switch f := f.Filter.(type) {
	case *btpb.RowFilter_BlockAllFilter:
		return !f.BlockAllFilter, nil
	case *btpb.RowFilter_PassAllFilter:
		return f.PassAllFilter, nil
	case *btpb.RowFilter_Chain_:
		for _, sub := range f.Chain.Filters {
			match, err := filterRow(sub, r)
			if err != nil {
				return false, err
			}
			if !match {
				return false, nil
			}
		}
		return true, nil
	case *btpb.RowFilter_Interleave_:
		srs := make([]*row, 0, len(f.Interleave.Filters))
		for _, sub := range f.Interleave.Filters {
			sr := r.copy()
			match, err := filterRow(sub, sr)
			if err != nil {
				return false, err
			}
			if match {
				srs = append(srs, sr)
			}
		}
		// merge
		// TODO(dsymonds): is this correct?
		r.families = make(map[string]*family)
		for _, sr := range srs {
			for _, fam := range sr.families {
				f := r.getOrCreateFamily(fam.name, fam.order)
				for colName, cs := range fam.cells {
					f.cells[colName] = append(f.cellsByColumn(colName), cs...)
				}
			}
		}
		var count int
		for _, fam := range r.families {
			for _, cs := range fam.cells {
				sort.Sort(byDescTS(cs))
				count += len(cs)
			}
		}
		return count > 0, nil
	case *btpb.RowFilter_CellsPerColumnLimitFilter:
		lim := int(f.CellsPerColumnLimitFilter)
		for _, fam := range r.families {
			for col, cs := range fam.cells {
				if len(cs) > lim {
					fam.cells[col] = cs[:lim]
				}
			}
		}
		return true, nil
	case *btpb.RowFilter_Condition_:
		match, err := filterRow(f.Condition.PredicateFilter, r.copy())
		if err != nil {
			return false, err
		}
		if match {
			if f.Condition.TrueFilter == nil {
				return false, nil
			}
			return filterRow(f.Condition.TrueFilter, r)
		}
		if f.Condition.FalseFilter == nil {
			return false, nil
		}
		return filterRow(f.Condition.FalseFilter, r)
	case *btpb.RowFilter_RowKeyRegexFilter:
		rx, err := newRegexp(f.RowKeyRegexFilter)
		if err != nil {
			return false, status.Errorf(codes.InvalidArgument, "Error in field 'rowkey_regex_filter' : %v", err)
		}
		if !rx.MatchString(r.key) {
			return false, nil
		}
	case *btpb.RowFilter_CellsPerRowLimitFilter:
		// Grab the first n cells in the row.
		lim := int(f.CellsPerRowLimitFilter)
		for _, fam := range r.families {
			for _, col := range fam.colNames {
				cs := fam.cells[col]
				if len(cs) > lim {
					fam.cells[col] = cs[:lim]
					lim = 0
				} else {
					lim -= len(cs)
				}
			}
		}
		return true, nil
	case *btpb.RowFilter_CellsPerRowOffsetFilter:
		// Skip the first n cells in the row.
		offset := int(f.CellsPerRowOffsetFilter)
		for _, fam := range r.families {
			for _, col := range fam.colNames {
				cs := fam.cells[col]
				if len(cs) > offset {
					fam.cells[col] = cs[offset:]
					offset = 0
					return true, nil
				}
				fam.cells[col] = cs[:0]
				offset -= len(cs)
			}
		}
		return true, nil
	case *btpb.RowFilter_RowSampleFilter:
		// The row sample filter "matches all cells from a row with probability
		// p, and matches no cells from the row with probability 1-p."
		// See https://github.com/googleapis/googleapis/blob/master/google/bigtable/v2/data.proto
		if f.RowSampleFilter <= 0.0 || f.RowSampleFilter >= 1.0 {
			return false, status.Error(codes.InvalidArgument, "row_sample_filter argument must be between 0.0 and 1.0")
		}
		return randFloat() < f.RowSampleFilter, nil
	}

	// Any other case, operate on a per-cell basis.
	cellCount := 0
	for _, fam := range r.families {
		for colName, cs := range fam.cells {
			filtered, err := filterCells(f, fam.name, colName, cs)
			if err != nil {
				return false, err
			}
			fam.cells[colName] = filtered
			cellCount += len(fam.cells[colName])
		}
	}
	return cellCount > 0, nil
}

var randFloat = rand.Float64

func filterCells(f *btpb.RowFilter, fam, col string, cs []cell) ([]cell, error) {
	var ret []cell
	for _, cell := range cs {
		include, err := includeCell(f, fam, col, cell)
		if err != nil {
			return nil, err
		}
		if include {
			cell, err = modifyCell(f, cell)
			if err != nil {
				return nil, err
			}
			ret = append(ret, cell)
		}
	}
	return ret, nil
}

func modifyCell(f *btpb.RowFilter, c cell) (cell, error) {
	if f == nil {
		return c, nil
	}
	// Consider filters that may modify the cell contents
	switch filter := f.Filter.(type) {
	case *btpb.RowFilter_StripValueTransformer:
		return cell{ts: c.ts}, nil
	case *btpb.RowFilter_ApplyLabelTransformer:
		if !validLabelTransformer.MatchString(filter.ApplyLabelTransformer) {
			return cell{}, status.Errorf(
				codes.InvalidArgument,
				`apply_label_transformer must match RE2([a-z0-9\-]+), but found %v`,
				filter.ApplyLabelTransformer,
			)
		}
		return cell{ts: c.ts, value: c.value, labels: []string{filter.ApplyLabelTransformer}}, nil
	default:
		return c, nil
	}
}

func includeCell(f *btpb.RowFilter, fam, col string, cell cell) (bool, error) {
	if f == nil {
		return true, nil
	}
	// TODO(dsymonds): Implement many more filters.
	switch f := f.Filter.(type) {
	case *btpb.RowFilter_CellsPerColumnLimitFilter:
		// Don't log, row-level filter
		return true, nil
	case *btpb.RowFilter_RowKeyRegexFilter:
		// Don't log, row-level filter
		return true, nil
	case *btpb.RowFilter_StripValueTransformer:
		// Don't log, cell-modifying filter
		return true, nil
	case *btpb.RowFilter_ApplyLabelTransformer:
		// Don't log, cell-modifying filter
		return true, nil
	default:
		log.Printf("WARNING: don't know how to handle filter of type %T (ignoring it)", f)
		return true, nil
	case *btpb.RowFilter_FamilyNameRegexFilter:
		rx, err := newRegexp([]byte(f.FamilyNameRegexFilter))
		if err != nil {
			return false, status.Errorf(codes.InvalidArgument, "Error in field 'family_name_regex_filter' : %v", err)
		}
		return rx.MatchString(fam), nil
	case *btpb.RowFilter_ColumnQualifierRegexFilter:
		rx, err := newRegexp(f.ColumnQualifierRegexFilter)
		if err != nil {
			return false, status.Errorf(codes.InvalidArgument, "Error in field 'column_qualifier_regex_filter' : %v", err)
		}
		return rx.MatchString(col), nil
	case *btpb.RowFilter_ValueRegexFilter:
		rx, err := newRegexp(f.ValueRegexFilter)
		if err != nil {
			return false, status.Errorf(codes.InvalidArgument, "Error in field 'value_regex_filter' : %v", err)
		}
		return rx.Match(cell.value), nil
	case *btpb.RowFilter_ColumnRangeFilter:
		if fam != f.ColumnRangeFilter.FamilyName {
			return false, nil
		}
		// Start qualifier defaults to empty string closed
		inRangeStart := func() bool { return col >= "" }
		switch sq := f.ColumnRangeFilter.StartQualifier.(type) {
		case *btpb.ColumnRange_StartQualifierOpen:
			inRangeStart = func() bool { return col > string(sq.StartQualifierOpen) }
		case *btpb.ColumnRange_StartQualifierClosed:
			inRangeStart = func() bool { return col >= string(sq.StartQualifierClosed) }
		}
		// End qualifier defaults to no upper boundary
		inRangeEnd := func() bool { return true }
		switch eq := f.ColumnRangeFilter.EndQualifier.(type) {
		case *btpb.ColumnRange_EndQualifierClosed:
			inRangeEnd = func() bool { return col <= string(eq.EndQualifierClosed) }
		case *btpb.ColumnRange_EndQualifierOpen:
			inRangeEnd = func() bool { return col < string(eq.EndQualifierOpen) }
		}
		return inRangeStart() && inRangeEnd(), nil
	case *btpb.RowFilter_TimestampRangeFilter:
		// Lower bound is inclusive and defaults to 0, upper bound is exclusive and defaults to infinity.
		return cell.ts >= f.TimestampRangeFilter.StartTimestampMicros &&
			(f.TimestampRangeFilter.EndTimestampMicros == 0 || cell.ts < f.TimestampRangeFilter.EndTimestampMicros), nil
	case *btpb.RowFilter_ValueRangeFilter:
		v := cell.value
		// Start value defaults to empty string closed
		inRangeStart := func() bool { return bytes.Compare(v, []byte{}) >= 0 }
		switch sv := f.ValueRangeFilter.StartValue.(type) {
		case *btpb.ValueRange_StartValueOpen:
			inRangeStart = func() bool { return bytes.Compare(v, sv.StartValueOpen) > 0 }
		case *btpb.ValueRange_StartValueClosed:
			inRangeStart = func() bool { return bytes.Compare(v, sv.StartValueClosed) >= 0 }
		}
		// End value defaults to no upper boundary
		inRangeEnd := func() bool { return true }
		switch ev := f.ValueRangeFilter.EndValue.(type) {
		case *btpb.ValueRange_EndValueClosed:
			inRangeEnd = func() bool { return bytes.Compare(v, ev.EndValueClosed) <= 0 }
		case *btpb.ValueRange_EndValueOpen:
			inRangeEnd = func() bool { return bytes.Compare(v, ev.EndValueOpen) < 0 }
		}
		return inRangeStart() && inRangeEnd(), nil
	}
}

func newRegexp(pat []byte) (*binaryregexp.Regexp, error) {
	re, err := binaryregexp.Compile("^" + string(pat) + "$") // match entire target
	if err != nil {
		log.Printf("Bad pattern %q: %v", pat, err)
	}
	return re, err
}

func (s *server) MutateRow(ctx context.Context, req *btpb.MutateRowRequest) (*btpb.MutateRowResponse, error) {
	s.mu.Lock()
	tbl, ok := s.tables[req.TableName]
	s.mu.Unlock()
	if !ok {
		return nil, status.Errorf(codes.NotFound, "table %q not found", req.TableName)
	}
	fs := tbl.columnFamilies()
	r := tbl.mutableRow(string(req.RowKey))
	r.mu.Lock()
	defer r.mu.Unlock()
	if err := applyMutations(tbl, r, req.Mutations, fs); err != nil {
		return nil, err
	}
	return &btpb.MutateRowResponse{}, nil
}

func (s *server) MutateRows(req *btpb.MutateRowsRequest, stream btpb.Bigtable_MutateRowsServer) error {
	s.mu.Lock()
	tbl, ok := s.tables[req.TableName]
	s.mu.Unlock()
	if !ok {
		return status.Errorf(codes.NotFound, "table %q not found", req.TableName)
	}
	res := &btpb.MutateRowsResponse{Entries: make([]*btpb.MutateRowsResponse_Entry, len(req.Entries))}

	fs := tbl.columnFamilies()

	for i, entry := range req.Entries {
		r := tbl.mutableRow(string(entry.RowKey))
		r.mu.Lock()
		code, msg := int32(codes.OK), ""
		if err := applyMutations(tbl, r, entry.Mutations, fs); err != nil {
			code = int32(codes.Internal)
			msg = err.Error()
		}
		res.Entries[i] = &btpb.MutateRowsResponse_Entry{
			Index:  int64(i),
			Status: &statpb.Status{Code: code, Message: msg},
		}
		r.mu.Unlock()
	}
	return stream.Send(res)
}

func (s *server) CheckAndMutateRow(ctx context.Context, req *btpb.CheckAndMutateRowRequest) (*btpb.CheckAndMutateRowResponse, error) {
	s.mu.Lock()
	tbl, ok := s.tables[req.TableName]
	s.mu.Unlock()
	if !ok {
		return nil, status.Errorf(codes.NotFound, "table %q not found", req.TableName)
	}
	res := &btpb.CheckAndMutateRowResponse{}

	fs := tbl.columnFamilies()

	r := tbl.mutableRow(string(req.RowKey))
	r.mu.Lock()
	defer r.mu.Unlock()

	// Figure out which mutation to apply.
	whichMut := false
	if req.PredicateFilter == nil {
		// Use true_mutations iff row contains any cells.
		whichMut = !r.isEmpty()
	} else {
		// Use true_mutations iff any cells in the row match the filter.
		// TODO(dsymonds): This could be cheaper.
		nr := r.copy()
<<<<<<< HEAD
		ok, err := filterRow(req.PredicateFilter, nr)
		if err != nil {
			return nil, err
		}
		whichMut = ok && !nr.isEmpty()
=======

		match, err := filterRow(req.PredicateFilter, nr)
		if err != nil {
			return nil, err
		}
		whichMut = match && !nr.isEmpty()
>>>>>>> 2668b457
	}
	res.PredicateMatched = whichMut
	muts := req.FalseMutations
	if whichMut {
		muts = req.TrueMutations
	}

	if err := applyMutations(tbl, r, muts, fs); err != nil {
		return nil, err
	}
	return res, nil
}

// applyMutations applies a sequence of mutations to a row.
// fam should be a snapshot of the keys of tbl.families.
// It assumes r.mu is locked.
func applyMutations(tbl *table, r *row, muts []*btpb.Mutation, fs map[string]*columnFamily) error {
	for _, mut := range muts {
		switch mut := mut.Mutation.(type) {
		default:
			return fmt.Errorf("can't handle mutation type %T", mut)
		case *btpb.Mutation_SetCell_:
			set := mut.SetCell
			if _, ok := fs[set.FamilyName]; !ok {
				return fmt.Errorf("unknown family %q", set.FamilyName)
			}
			ts := set.TimestampMicros
			if ts == -1 { // bigtable.ServerTime
				ts = newTimestamp()
			}
			if !tbl.validTimestamp(ts) {
				return fmt.Errorf("invalid timestamp %d", ts)
			}
			fam := set.FamilyName
			col := string(set.ColumnQualifier)

			newCell := cell{ts: ts, value: set.Value}
			f := r.getOrCreateFamily(fam, fs[fam].order)
			f.cells[col] = appendOrReplaceCell(f.cellsByColumn(col), newCell)
		case *btpb.Mutation_DeleteFromColumn_:
			del := mut.DeleteFromColumn
			if _, ok := fs[del.FamilyName]; !ok {
				return fmt.Errorf("unknown family %q", del.FamilyName)
			}
			fam := del.FamilyName
			col := string(del.ColumnQualifier)
			if _, ok := r.families[fam]; ok {
				cs := r.families[fam].cells[col]
				if del.TimeRange != nil {
					tsr := del.TimeRange
					if !tbl.validTimestamp(tsr.StartTimestampMicros) {
						return fmt.Errorf("invalid timestamp %d", tsr.StartTimestampMicros)
					}
					if !tbl.validTimestamp(tsr.EndTimestampMicros) && tsr.EndTimestampMicros != 0 {
						return fmt.Errorf("invalid timestamp %d", tsr.EndTimestampMicros)
					}
					if tsr.StartTimestampMicros >= tsr.EndTimestampMicros && tsr.EndTimestampMicros != 0 {
						return fmt.Errorf("inverted or invalid timestamp range [%d, %d]", tsr.StartTimestampMicros, tsr.EndTimestampMicros)
					}

					// Find half-open interval to remove.
					// Cells are in descending timestamp order,
					// so the predicates to sort.Search are inverted.
					si, ei := 0, len(cs)
					if tsr.StartTimestampMicros > 0 {
						ei = sort.Search(len(cs), func(i int) bool { return cs[i].ts < tsr.StartTimestampMicros })
					}
					if tsr.EndTimestampMicros > 0 {
						si = sort.Search(len(cs), func(i int) bool { return cs[i].ts < tsr.EndTimestampMicros })
					}
					if si < ei {
						copy(cs[si:], cs[ei:])
						cs = cs[:len(cs)-(ei-si)]
					}
				} else {
					cs = nil
				}
				if len(cs) == 0 {
					delete(r.families[fam].cells, col)
					colNames := r.families[fam].colNames
					i := sort.Search(len(colNames), func(i int) bool { return colNames[i] >= col })
					if i < len(colNames) && colNames[i] == col {
						r.families[fam].colNames = append(colNames[:i], colNames[i+1:]...)
					}
					if len(r.families[fam].cells) == 0 {
						delete(r.families, fam)
					}
				} else {
					r.families[fam].cells[col] = cs
				}
			}
		case *btpb.Mutation_DeleteFromRow_:
			r.families = make(map[string]*family)
		case *btpb.Mutation_DeleteFromFamily_:
			fampre := mut.DeleteFromFamily.FamilyName
			delete(r.families, fampre)
		}
	}
	return nil
}

func maxTimestamp(x, y int64) int64 {
	if x > y {
		return x
	}
	return y
}

func newTimestamp() int64 {
	ts := time.Now().UnixNano() / 1e3
	ts -= ts % 1000 // round to millisecond granularity
	return ts
}

func appendOrReplaceCell(cs []cell, newCell cell) []cell {
	replaced := false
	for i, cell := range cs {
		if cell.ts == newCell.ts {
			cs[i] = newCell
			replaced = true
			break
		}
	}
	if !replaced {
		cs = append(cs, newCell)
	}
	sort.Sort(byDescTS(cs))
	return cs
}

func (s *server) ReadModifyWriteRow(ctx context.Context, req *btpb.ReadModifyWriteRowRequest) (*btpb.ReadModifyWriteRowResponse, error) {
	s.mu.Lock()
	tbl, ok := s.tables[req.TableName]
	s.mu.Unlock()
	if !ok {
		return nil, status.Errorf(codes.NotFound, "table %q not found", req.TableName)
	}

	fs := tbl.columnFamilies()

	rowKey := string(req.RowKey)
	r := tbl.mutableRow(rowKey)
	resultRow := newRow(rowKey) // copy of updated cells

	// This must be done before the row lock, acquired below, is released.
	r.mu.Lock()
	defer r.mu.Unlock()
	// Assume all mutations apply to the most recent version of the cell.
	// TODO(dsymonds): Verify this assumption and document it in the proto.
	for _, rule := range req.Rules {
		if _, ok := fs[rule.FamilyName]; !ok {
			return nil, fmt.Errorf("unknown family %q", rule.FamilyName)
		}

		fam := rule.FamilyName
		col := string(rule.ColumnQualifier)
		isEmpty := false
		f := r.getOrCreateFamily(fam, fs[fam].order)
		cs := f.cells[col]
		isEmpty = len(cs) == 0

		ts := newTimestamp()
		var newCell, prevCell cell
		if !isEmpty {
			cells := r.families[fam].cells[col]
			prevCell = cells[0]

			// ts is the max of now or the prev cell's timestamp in case the
			// prev cell is in the future
			ts = maxTimestamp(ts, prevCell.ts)
		}

		switch rule := rule.Rule.(type) {
		default:
			return nil, fmt.Errorf("unknown RMW rule oneof %T", rule)
		case *btpb.ReadModifyWriteRule_AppendValue:
			newCell = cell{ts: ts, value: append(prevCell.value, rule.AppendValue...)}
		case *btpb.ReadModifyWriteRule_IncrementAmount:
			var v int64
			if !isEmpty {
				prevVal := prevCell.value
				if len(prevVal) != 8 {
					return nil, fmt.Errorf("increment on non-64-bit value")
				}
				v = int64(binary.BigEndian.Uint64(prevVal))
			}
			v += rule.IncrementAmount
			var val [8]byte
			binary.BigEndian.PutUint64(val[:], uint64(v))
			newCell = cell{ts: ts, value: val[:]}
		}

		// Store the new cell
		f.cells[col] = appendOrReplaceCell(f.cellsByColumn(col), newCell)

		// Store a copy for the result row
		resultFamily := resultRow.getOrCreateFamily(fam, fs[fam].order)
		resultFamily.cellsByColumn(col)           // create the column
		resultFamily.cells[col] = []cell{newCell} // overwrite the cells
	}

	// Build the response using the result row
	res := &btpb.Row{
		Key:      req.RowKey,
		Families: make([]*btpb.Family, len(resultRow.families)),
	}

	for i, family := range resultRow.sortedFamilies() {
		res.Families[i] = &btpb.Family{
			Name:    family.name,
			Columns: make([]*btpb.Column, len(family.colNames)),
		}

		for j, colName := range family.colNames {
			res.Families[i].Columns[j] = &btpb.Column{
				Qualifier: []byte(colName),
				Cells: []*btpb.Cell{{
					TimestampMicros: family.cells[colName][0].ts,
					Value:           family.cells[colName][0].value,
				}},
			}
		}
	}
	return &btpb.ReadModifyWriteRowResponse{Row: res}, nil
}

func (s *server) SampleRowKeys(req *btpb.SampleRowKeysRequest, stream btpb.Bigtable_SampleRowKeysServer) error {
	s.mu.Lock()
	tbl, ok := s.tables[req.TableName]
	s.mu.Unlock()
	if !ok {
		return status.Errorf(codes.NotFound, "table %q not found", req.TableName)
	}

	tbl.mu.RLock()
	defer tbl.mu.RUnlock()

	// The return value of SampleRowKeys is very loosely defined. Return at least the
	// final row key in the table and choose other row keys randomly.
	var offset int64
	var err error
	i := 0
	tbl.rows.Ascend(func(it btree.Item) bool {
		row := it.(*row)
		if i == tbl.rows.Len()-1 || rand.Int31n(100) == 0 {
			resp := &btpb.SampleRowKeysResponse{
				RowKey:      []byte(row.key),
				OffsetBytes: offset,
			}
			err = stream.Send(resp)
			if err != nil {
				return false
			}
		}
		offset += int64(row.size())
		i++
		return true
	})
	return err
}

// needGC is invoked whenever the server needs gcloop running.
func (s *server) needGC() {
	s.mu.Lock()
	if s.gcc == nil {
		s.gcc = make(chan int)
		go s.gcloop(s.gcc)
	}
	s.mu.Unlock()
}

func (s *server) gcloop(done <-chan int) {
	const (
		minWait = 500  // ms
		maxWait = 1500 // ms
	)

	for {
		// Wait for a random time interval.
		d := time.Duration(minWait+rand.Intn(maxWait-minWait)) * time.Millisecond
		select {
		case <-time.After(d):
		case <-done:
			return // server has been closed
		}

		// Do a GC pass over all tables.
		var tables []*table
		s.mu.Lock()
		for _, tbl := range s.tables {
			tables = append(tables, tbl)
		}
		s.mu.Unlock()
		for _, tbl := range tables {
			tbl.gc()
		}
	}
}

type table struct {
	mu       sync.RWMutex
	counter  uint64                   // increment by 1 when a new family is created
	families map[string]*columnFamily // keyed by plain family name
	rows     *btree.BTree             // indexed by row key
}

const btreeDegree = 16

func newTable(ctr *btapb.CreateTableRequest) *table {
	fams := make(map[string]*columnFamily)
	c := uint64(0)
	if ctr.Table != nil {
		for id, cf := range ctr.Table.ColumnFamilies {
			fams[id] = &columnFamily{
				name:   ctr.Parent + "/columnFamilies/" + id,
				order:  c,
				gcRule: cf.GcRule,
			}
			c++
		}
	}
	return &table{
		families: fams,
		counter:  c,
		rows:     btree.New(btreeDegree),
	}
}

func (t *table) validTimestamp(ts int64) bool {
	if ts < minValidMilliSeconds || ts > maxValidMilliSeconds {
		return false
	}

	// Assume millisecond granularity is required.
	return ts%1000 == 0
}

func (t *table) columnFamilies() map[string]*columnFamily {
	cp := make(map[string]*columnFamily)
	t.mu.RLock()
	for fam, cf := range t.families {
		cp[fam] = cf
	}
	t.mu.RUnlock()
	return cp
}

func (t *table) mutableRow(key string) *row {
	bkey := btreeKey(key)
	// Try fast path first.
	t.mu.RLock()
	i := t.rows.Get(bkey)
	t.mu.RUnlock()
	if i != nil {
		return i.(*row)
	}

	// We probably need to create the row.
	t.mu.Lock()
	defer t.mu.Unlock()
	i = t.rows.Get(bkey)
	if i != nil {
		return i.(*row)
	}
	r := newRow(key)
	t.rows.ReplaceOrInsert(r)
	return r
}

func (t *table) gc() {
	// This method doesn't add or remove rows, so we only need a read lock for the table.
	t.mu.RLock()
	defer t.mu.RUnlock()

	// Gather GC rules we'll apply.
	rules := make(map[string]*btapb.GcRule) // keyed by "fam"
	for fam, cf := range t.families {
		if cf.gcRule != nil {
			rules[fam] = cf.gcRule
		}
	}
	if len(rules) == 0 {
		return
	}

	t.rows.Ascend(func(i btree.Item) bool {
		r := i.(*row)
		r.mu.Lock()
		r.gc(rules)
		r.mu.Unlock()
		return true
	})
}

type byRowKey []*row

func (b byRowKey) Len() int           { return len(b) }
func (b byRowKey) Swap(i, j int)      { b[i], b[j] = b[j], b[i] }
func (b byRowKey) Less(i, j int) bool { return b[i].key < b[j].key }

type row struct {
	key string

	mu       sync.Mutex
	families map[string]*family // keyed by family name
}

func newRow(key string) *row {
	return &row{
		key:      key,
		families: make(map[string]*family),
	}
}

// copy returns a copy of the row.
// Cell values are aliased.
// r.mu should be held.
func (r *row) copy() *row {
	nr := newRow(r.key)
	for _, fam := range r.families {
		nr.families[fam.name] = &family{
			name:     fam.name,
			order:    fam.order,
			colNames: fam.colNames,
			cells:    make(map[string][]cell),
		}
		for col, cs := range fam.cells {
			// Copy the []cell slice, but not the []byte inside each cell.
			nr.families[fam.name].cells[col] = append([]cell(nil), cs...)
		}
	}
	return nr
}

// isEmpty returns true if a row doesn't contain any cell
func (r *row) isEmpty() bool {
	for _, fam := range r.families {
		for _, cs := range fam.cells {
			if len(cs) > 0 {
				return false
			}
		}
	}
	return true
}

// sortedFamilies returns a column family set
// sorted in ascending creation order in a row.
func (r *row) sortedFamilies() []*family {
	var families []*family
	for _, fam := range r.families {
		families = append(families, fam)
	}
	sort.Sort(byCreationOrder(families))
	return families
}

func (r *row) getOrCreateFamily(name string, order uint64) *family {
	if _, ok := r.families[name]; !ok {
		r.families[name] = &family{
			name:  name,
			order: order,
			cells: make(map[string][]cell),
		}
	}
	return r.families[name]
}

// gc applies the given GC rules to the row.
// r.mu should be held.
func (r *row) gc(rules map[string]*btapb.GcRule) {
	for _, fam := range r.families {
		rule, ok := rules[fam.name]
		if !ok {
			continue
		}
		for col, cs := range fam.cells {
			r.families[fam.name].cells[col] = applyGC(cs, rule)
		}
	}
}

// size returns the total size of all cell values in the row.
func (r *row) size() int {
	size := 0
	for _, fam := range r.families {
		for _, cells := range fam.cells {
			for _, cell := range cells {
				size += len(cell.value)
			}
		}
	}
	return size
}

// Less implements btree.Less.
func (r *row) Less(i btree.Item) bool {
	return r.key < i.(*row).key
}

// btreeKey returns a row for use as a key into the BTree.
func btreeKey(s string) *row { return &row{key: s} }

func (r *row) String() string {
	return r.key
}

var gcTypeWarn sync.Once

// applyGC applies the given GC rule to the cells.
func applyGC(cells []cell, rule *btapb.GcRule) []cell {
	switch rule := rule.Rule.(type) {
	default:
		// TODO(dsymonds): Support GcRule_Intersection_
		gcTypeWarn.Do(func() {
			log.Printf("Unsupported GC rule type %T", rule)
		})
	case *btapb.GcRule_Union_:
		for _, sub := range rule.Union.Rules {
			cells = applyGC(cells, sub)
		}
		return cells
	case *btapb.GcRule_MaxAge:
		// Timestamps are in microseconds.
		cutoff := time.Now().UnixNano() / 1e3
		cutoff -= rule.MaxAge.Seconds * 1e6
		cutoff -= int64(rule.MaxAge.Nanos) / 1e3
		// The slice of cells in in descending timestamp order.
		// This sort.Search will return the index of the first cell whose timestamp is chronologically before the cutoff.
		si := sort.Search(len(cells), func(i int) bool { return cells[i].ts < cutoff })
		if si < len(cells) {
			log.Printf("bttest: GC MaxAge(%v) deleted %d cells.", rule.MaxAge, len(cells)-si)
		}
		return cells[:si]
	case *btapb.GcRule_MaxNumVersions:
		n := int(rule.MaxNumVersions)
		if len(cells) > n {
			cells = cells[:n]
		}
		return cells
	}
	return cells
}

type family struct {
	name     string            // Column family name
	order    uint64            // Creation order of column family
	colNames []string          // Column names are sorted in lexicographical ascending order
	cells    map[string][]cell // Keyed by column name; cells are in descending timestamp order
}

type byCreationOrder []*family

func (b byCreationOrder) Len() int           { return len(b) }
func (b byCreationOrder) Swap(i, j int)      { b[i], b[j] = b[j], b[i] }
func (b byCreationOrder) Less(i, j int) bool { return b[i].order < b[j].order }

// cellsByColumn adds the column name to colNames set if it does not exist
// and returns all cells within a column
func (f *family) cellsByColumn(name string) []cell {
	if _, ok := f.cells[name]; !ok {
		f.colNames = append(f.colNames, name)
		sort.Strings(f.colNames)
	}
	return f.cells[name]
}

type cell struct {
	ts     int64
	value  []byte
	labels []string
}

type byDescTS []cell

func (b byDescTS) Len() int           { return len(b) }
func (b byDescTS) Swap(i, j int)      { b[i], b[j] = b[j], b[i] }
func (b byDescTS) Less(i, j int) bool { return b[i].ts > b[j].ts }

type columnFamily struct {
	name   string
	order  uint64 // Creation order of column family
	gcRule *btapb.GcRule
}

func (c *columnFamily) proto() *btapb.ColumnFamily {
	return &btapb.ColumnFamily{
		GcRule: c.gcRule,
	}
}

func toColumnFamilies(families map[string]*columnFamily) map[string]*btapb.ColumnFamily {
	fs := make(map[string]*btapb.ColumnFamily)
	for k, v := range families {
		fs[k] = v.proto()
	}
	return fs
}<|MERGE_RESOLUTION|>--- conflicted
+++ resolved
@@ -809,20 +809,12 @@
 		// Use true_mutations iff any cells in the row match the filter.
 		// TODO(dsymonds): This could be cheaper.
 		nr := r.copy()
-<<<<<<< HEAD
-		ok, err := filterRow(req.PredicateFilter, nr)
-		if err != nil {
-			return nil, err
-		}
-		whichMut = ok && !nr.isEmpty()
-=======
 
 		match, err := filterRow(req.PredicateFilter, nr)
 		if err != nil {
 			return nil, err
 		}
 		whichMut = match && !nr.isEmpty()
->>>>>>> 2668b457
 	}
 	res.PredicateMatched = whichMut
 	muts := req.FalseMutations
