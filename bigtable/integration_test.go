/*
Copyright 2019 Google LLC

Licensed under the Apache License, Version 2.0 (the "License");
you may not use this file except in compliance with the License.
You may obtain a copy of the License at

    http://www.apache.org/licenses/LICENSE-2.0

Unless required by applicable law or agreed to in writing, software
distributed under the License is distributed on an "AS IS" BASIS,
WITHOUT WARRANTIES OR CONDITIONS OF ANY KIND, either express or implied.
See the License for the specific language governing permissions and
limitations under the License.
*/

package bigtable

import (
	"context"
	"flag"
	"fmt"
	"math"
	"math/rand"
	"os"
	"os/exec"
	"reflect"
	"sort"
	"strings"
	"sync"
	"testing"
	"time"

	"cloud.google.com/go/iam"
	"cloud.google.com/go/internal"
	"cloud.google.com/go/internal/testutil"
	"cloud.google.com/go/internal/uid"
	"github.com/golang/protobuf/proto"
	"github.com/google/go-cmp/cmp"
	gax "github.com/googleapis/gax-go/v2"
	"google.golang.org/api/iterator"
	btapb "google.golang.org/genproto/googleapis/bigtable/admin/v2"
	v1 "google.golang.org/genproto/googleapis/iam/v1"
	longrunning "google.golang.org/genproto/googleapis/longrunning"
	grpc "google.golang.org/grpc"
	"google.golang.org/protobuf/types/known/emptypb"
)

const (
	directPathIPV6Prefix = "[2001:4860:8040"
	directPathIPV4Prefix = "34.126"
)

var (
	presidentsSocialGraph = map[string][]string{
		"wmckinley":   {"tjefferson"},
		"gwashington": {"j§adams"},
		"tjefferson":  {"gwashington", "j§adams"},
		"j§adams":     {"gwashington", "tjefferson"},
	}

	tableNameSpace = uid.NewSpace("cbt-test", &uid.Options{Short: true})
)

func populatePresidentsGraph(table *Table) error {
	ctx := context.Background()
	for row, ss := range presidentsSocialGraph {
		mut := NewMutation()
		for _, name := range ss {
			mut.Set("follows", name, 1000, []byte("1"))
		}
		if err := table.Apply(ctx, row, mut); err != nil {
			return fmt.Errorf("Mutating row %q: %v", row, err)
		}
	}
	return nil
}

var (
	instanceToCreate      string
	instanceToCreateZone  string
	instanceToCreateZone2 string
	blackholeDpv6Cmd      string
	blackholeDpv4Cmd      string
	allowDpv6Cmd          string
	allowDpv4Cmd          string
)

func init() {
	// Don't test instance creation by default, as quota is necessary and aborted tests could strand resources.
	flag.StringVar(&instanceToCreate, "it.instance-to-create", "",
		"The id of an instance to create, update and delete. Requires sufficient Cloud Bigtable quota. Requires that it.use-prod is true.")
	flag.StringVar(&instanceToCreateZone, "it.instance-to-create-zone", "us-central1-b",
		"The zone in which to create the new test instance.")
	flag.StringVar(&instanceToCreateZone2, "it.instance-to-create-zone2", "us-east1-c",
		"The zone in which to create a second cluster in the test instance.")
	// Use sysctl or iptables to blackhole DirectPath IP for fallback tests.
	flag.StringVar(&blackholeDpv6Cmd, "it.blackhole-dpv6-cmd", "", "Command to make LB and backend addresses blackholed over dpv6")
	flag.StringVar(&blackholeDpv4Cmd, "it.blackhole-dpv4-cmd", "", "Command to make LB and backend addresses blackholed over dpv4")
	flag.StringVar(&allowDpv6Cmd, "it.allow-dpv6-cmd", "", "Command to make LB and backend addresses allowed over dpv6")
	flag.StringVar(&allowDpv4Cmd, "it.allow-dpv4-cmd", "", "Command to make LB and backend addresses allowed over dpv4")
}

func TestIntegration_ConditionalMutations(t *testing.T) {
	ctx := context.Background()
	testEnv, _, _, table, _, cleanup, err := setupIntegration(ctx, t)
	if err != nil {
		t.Fatal(err)
	}
	defer cleanup()

	if err := populatePresidentsGraph(table); err != nil {
		t.Fatal(err)
	}

	// Do a conditional mutation with a complex filter.
	mutTrue := NewMutation()
	mutTrue.Set("follows", "wmckinley", 1000, []byte("1"))
	filter := ChainFilters(ColumnFilter("gwash[iz].*"), ValueFilter("."))
	mut := NewCondMutation(filter, mutTrue, nil)
	if err := table.Apply(ctx, "tjefferson", mut); err != nil {
		t.Fatalf("Conditionally mutating row: %v", err)
	}
	verifyDirectPathRemoteAddress(testEnv, t)
	// Do a second condition mutation with a filter that does not match,
	// and thus no changes should be made.
	mutTrue = NewMutation()
	mutTrue.DeleteRow()
	filter = ColumnFilter("snoop.dogg")
	mut = NewCondMutation(filter, mutTrue, nil)
	if err := table.Apply(ctx, "tjefferson", mut); err != nil {
		t.Fatalf("Conditionally mutating row: %v", err)
	}
	verifyDirectPathRemoteAddress(testEnv, t)

	// Fetch a row.
	row, err := table.ReadRow(ctx, "j§adams")
	if err != nil {
		t.Fatalf("Reading a row: %v", err)
	}
	verifyDirectPathRemoteAddress(testEnv, t)
	wantRow := Row{
		"follows": []ReadItem{
			{Row: "j§adams", Column: "follows:gwashington", Timestamp: 1000, Value: []byte("1")},
			{Row: "j§adams", Column: "follows:tjefferson", Timestamp: 1000, Value: []byte("1")},
		},
	}
	if !testutil.Equal(row, wantRow) {
		t.Fatalf("Read row mismatch.\n got %#v\nwant %#v", row, wantRow)
	}
}

func TestIntegration_PartialReadRows(t *testing.T) {
	ctx := context.Background()
	_, _, _, table, _, cleanup, err := setupIntegration(ctx, t)
	if err != nil {
		t.Fatal(err)
	}
	defer cleanup()

	if err := populatePresidentsGraph(table); err != nil {
		t.Fatal(err)
	}

	// Do a scan and stop part way through.
	// Verify that the ReadRows callback doesn't keep running.
	stopped := false
	err = table.ReadRows(ctx, InfiniteRange(""), func(r Row) bool {
		if r.Key() < "h" {
			return true
		}
		if !stopped {
			stopped = true
			return false
		}
		t.Fatalf("ReadRows kept scanning to row %q after being told to stop", r.Key())
		return false
	})
	if err != nil {
		t.Fatalf("Partial ReadRows: %v", err)
	}
}

func TestIntegration_ReadRowList(t *testing.T) {
	ctx := context.Background()
	_, _, _, table, _, cleanup, err := setupIntegration(ctx, t)
	if err != nil {
		t.Fatal(err)
	}
	defer cleanup()

	if err := populatePresidentsGraph(table); err != nil {
		t.Fatal(err)
	}

	// Read a RowList
	var elt []string
	keys := RowList{"wmckinley", "gwashington", "j§adams"}
	want := "gwashington-j§adams-1,j§adams-gwashington-1,j§adams-tjefferson-1,wmckinley-tjefferson-1"
	err = table.ReadRows(ctx, keys, func(r Row) bool {
		for _, ris := range r {
			for _, ri := range ris {
				elt = append(elt, formatReadItem(ri))
			}
		}
		return true
	})
	if err != nil {
		t.Fatalf("read RowList: %v", err)
	}

	if got := strings.Join(elt, ","); got != want {
		t.Fatalf("bulk read: wrong reads.\n got %q\nwant %q", got, want)
	}
}

func TestIntegration_DeleteRow(t *testing.T) {
	ctx := context.Background()
	_, _, _, table, _, cleanup, err := setupIntegration(ctx, t)
	if err != nil {
		t.Fatal(err)
	}
	defer cleanup()

	if err := populatePresidentsGraph(table); err != nil {
		t.Fatal(err)
	}

	// Delete a row and check it goes away.
	mut := NewMutation()
	mut.DeleteRow()
	if err := table.Apply(ctx, "wmckinley", mut); err != nil {
		t.Fatalf("Apply DeleteRow: %v", err)
	}
	row, err := table.ReadRow(ctx, "wmckinley")
	if err != nil {
		t.Fatalf("Reading a row after DeleteRow: %v", err)
	}
	if len(row) != 0 {
		t.Fatalf("Read non-zero row after DeleteRow: %v", row)
	}
}

func TestIntegration_ReadModifyWrite(t *testing.T) {
	ctx := context.Background()
	testEnv, _, adminClient, table, tableName, cleanup, err := setupIntegration(ctx, t)
	if err != nil {
		t.Fatal(err)
	}
	defer cleanup()

	if err := populatePresidentsGraph(table); err != nil {
		t.Fatal(err)
	}

	if err := adminClient.CreateColumnFamily(ctx, tableName, "counter"); err != nil {
		t.Fatalf("Creating column family: %v", err)
	}

	appendRMW := func(b []byte) *ReadModifyWrite {
		rmw := NewReadModifyWrite()
		rmw.AppendValue("counter", "likes", b)
		return rmw
	}
	incRMW := func(n int64) *ReadModifyWrite {
		rmw := NewReadModifyWrite()
		rmw.Increment("counter", "likes", n)
		return rmw
	}
	rmwSeq := []struct {
		desc string
		rmw  *ReadModifyWrite
		want []byte
	}{
		{
			desc: "append #1",
			rmw:  appendRMW([]byte{0, 0, 0}),
			want: []byte{0, 0, 0},
		},
		{
			desc: "append #2",
			rmw:  appendRMW([]byte{0, 0, 0, 0, 17}), // the remaining 40 bits to make a big-endian 17
			want: []byte{0, 0, 0, 0, 0, 0, 0, 17},
		},
		{
			desc: "increment",
			rmw:  incRMW(8),
			want: []byte{0, 0, 0, 0, 0, 0, 0, 25},
		},
	}
	for _, step := range rmwSeq {
		row, err := table.ApplyReadModifyWrite(ctx, "gwashington", step.rmw)
		if err != nil {
			t.Fatalf("ApplyReadModifyWrite %+v: %v", step.rmw, err)
		}
		verifyDirectPathRemoteAddress(testEnv, t)
		// Make sure the modified cell returned by the RMW operation has a timestamp.
		if row["counter"][0].Timestamp == 0 {
			t.Fatalf("RMW returned cell timestamp: got %v, want > 0", row["counter"][0].Timestamp)
		}
		clearTimestamps(row)
		wantRow := Row{"counter": []ReadItem{{Row: "gwashington", Column: "counter:likes", Value: step.want}}}
		if !testutil.Equal(row, wantRow) {
			t.Fatalf("After %s,\n got %v\nwant %v", step.desc, row, wantRow)
		}
	}

	// Check for google-cloud-go/issues/723. RMWs that insert new rows should keep row order sorted in the emulator.
	_, err = table.ApplyReadModifyWrite(ctx, "issue-723-2", appendRMW([]byte{0}))
	if err != nil {
		t.Fatalf("ApplyReadModifyWrite null string: %v", err)
	}
	verifyDirectPathRemoteAddress(testEnv, t)
	_, err = table.ApplyReadModifyWrite(ctx, "issue-723-1", appendRMW([]byte{0}))
	if err != nil {
		t.Fatalf("ApplyReadModifyWrite null string: %v", err)
	}
	verifyDirectPathRemoteAddress(testEnv, t)
	// Get only the correct row back on read.
	r, err := table.ReadRow(ctx, "issue-723-1")
	if err != nil {
		t.Fatalf("Reading row: %v", err)
	}
	verifyDirectPathRemoteAddress(testEnv, t)
	if r.Key() != "issue-723-1" {
		t.Fatalf("ApplyReadModifyWrite: incorrect read after RMW,\n got %v\nwant %v", r.Key(), "issue-723-1")
	}
}

func TestIntegration_ArbitraryTimestamps(t *testing.T) {
	ctx := context.Background()
	_, _, adminClient, table, tableName, cleanup, err := setupIntegration(ctx, t)
	if err != nil {
		t.Fatal(err)
	}
	defer cleanup()

	// Test arbitrary timestamps more thoroughly.
	if err := adminClient.CreateColumnFamily(ctx, tableName, "ts"); err != nil {
		t.Fatalf("Creating column family: %v", err)
	}
	const numVersions = 4
	mut := NewMutation()
	for i := 1; i < numVersions; i++ {
		// Timestamps are used in thousands because the server
		// only permits that granularity.
		mut.Set("ts", "col", Timestamp(i*1000), []byte(fmt.Sprintf("val-%d", i)))
		mut.Set("ts", "col2", Timestamp(i*1000), []byte(fmt.Sprintf("val-%d", i)))
	}
	if err := table.Apply(ctx, "testrow", mut); err != nil {
		t.Fatalf("Mutating row: %v", err)
	}
	r, err := table.ReadRow(ctx, "testrow")
	if err != nil {
		t.Fatalf("Reading row: %v", err)
	}
	wantRow := Row{"ts": []ReadItem{
		// These should be returned in descending timestamp order.
		{Row: "testrow", Column: "ts:col", Timestamp: 3000, Value: []byte("val-3")},
		{Row: "testrow", Column: "ts:col", Timestamp: 2000, Value: []byte("val-2")},
		{Row: "testrow", Column: "ts:col", Timestamp: 1000, Value: []byte("val-1")},
		{Row: "testrow", Column: "ts:col2", Timestamp: 3000, Value: []byte("val-3")},
		{Row: "testrow", Column: "ts:col2", Timestamp: 2000, Value: []byte("val-2")},
		{Row: "testrow", Column: "ts:col2", Timestamp: 1000, Value: []byte("val-1")},
	}}
	if !testutil.Equal(r, wantRow) {
		t.Fatalf("Cell with multiple versions,\n got %v\nwant %v", r, wantRow)
	}

	// Do the same read, but filter to the latest two versions.
	r, err = table.ReadRow(ctx, "testrow", RowFilter(LatestNFilter(2)))
	if err != nil {
		t.Fatalf("Reading row: %v", err)
	}
	wantRow = Row{"ts": []ReadItem{
		{Row: "testrow", Column: "ts:col", Timestamp: 3000, Value: []byte("val-3")},
		{Row: "testrow", Column: "ts:col", Timestamp: 2000, Value: []byte("val-2")},
		{Row: "testrow", Column: "ts:col2", Timestamp: 3000, Value: []byte("val-3")},
		{Row: "testrow", Column: "ts:col2", Timestamp: 2000, Value: []byte("val-2")},
	}}
	if !testutil.Equal(r, wantRow) {
		t.Fatalf("Cell with multiple versions and LatestNFilter(2),\n got %v\nwant %v", r, wantRow)
	}
	// Check cell offset / limit
	r, err = table.ReadRow(ctx, "testrow", RowFilter(CellsPerRowLimitFilter(3)))
	if err != nil {
		t.Fatalf("Reading row: %v", err)
	}
	wantRow = Row{"ts": []ReadItem{
		{Row: "testrow", Column: "ts:col", Timestamp: 3000, Value: []byte("val-3")},
		{Row: "testrow", Column: "ts:col", Timestamp: 2000, Value: []byte("val-2")},
		{Row: "testrow", Column: "ts:col", Timestamp: 1000, Value: []byte("val-1")},
	}}
	if !testutil.Equal(r, wantRow) {
		t.Fatalf("Cell with multiple versions and CellsPerRowLimitFilter(3),\n got %v\nwant %v", r, wantRow)
	}
	r, err = table.ReadRow(ctx, "testrow", RowFilter(CellsPerRowOffsetFilter(3)))
	if err != nil {
		t.Fatalf("Reading row: %v", err)
	}
	wantRow = Row{"ts": []ReadItem{
		{Row: "testrow", Column: "ts:col2", Timestamp: 3000, Value: []byte("val-3")},
		{Row: "testrow", Column: "ts:col2", Timestamp: 2000, Value: []byte("val-2")},
		{Row: "testrow", Column: "ts:col2", Timestamp: 1000, Value: []byte("val-1")},
	}}
	if !testutil.Equal(r, wantRow) {
		t.Fatalf("Cell with multiple versions and CellsPerRowOffsetFilter(3),\n got %v\nwant %v", r, wantRow)
	}
	// Check timestamp range filtering (with truncation)
	r, err = table.ReadRow(ctx, "testrow", RowFilter(TimestampRangeFilterMicros(1001, 3000)))
	if err != nil {
		t.Fatalf("Reading row: %v", err)
	}
	wantRow = Row{"ts": []ReadItem{
		{Row: "testrow", Column: "ts:col", Timestamp: 2000, Value: []byte("val-2")},
		{Row: "testrow", Column: "ts:col", Timestamp: 1000, Value: []byte("val-1")},
		{Row: "testrow", Column: "ts:col2", Timestamp: 2000, Value: []byte("val-2")},
		{Row: "testrow", Column: "ts:col2", Timestamp: 1000, Value: []byte("val-1")},
	}}
	if !testutil.Equal(r, wantRow) {
		t.Fatalf("Cell with multiple versions and TimestampRangeFilter(1000, 3000),\n got %v\nwant %v", r, wantRow)
	}
	r, err = table.ReadRow(ctx, "testrow", RowFilter(TimestampRangeFilterMicros(1000, 0)))
	if err != nil {
		t.Fatalf("Reading row: %v", err)
	}
	wantRow = Row{"ts": []ReadItem{
		{Row: "testrow", Column: "ts:col", Timestamp: 3000, Value: []byte("val-3")},
		{Row: "testrow", Column: "ts:col", Timestamp: 2000, Value: []byte("val-2")},
		{Row: "testrow", Column: "ts:col", Timestamp: 1000, Value: []byte("val-1")},
		{Row: "testrow", Column: "ts:col2", Timestamp: 3000, Value: []byte("val-3")},
		{Row: "testrow", Column: "ts:col2", Timestamp: 2000, Value: []byte("val-2")},
		{Row: "testrow", Column: "ts:col2", Timestamp: 1000, Value: []byte("val-1")},
	}}
	if !testutil.Equal(r, wantRow) {
		t.Fatalf("Cell with multiple versions and TimestampRangeFilter(1000, 0),\n got %v\nwant %v", r, wantRow)
	}
	// Delete non-existing cells, no such column family in this row
	// Should not delete anything
	if err := adminClient.CreateColumnFamily(ctx, tableName, "non-existing"); err != nil {
		t.Fatalf("Creating column family: %v", err)
	}
	mut = NewMutation()
	mut.DeleteTimestampRange("non-existing", "col", 2000, 3000) // half-open interval
	if err := table.Apply(ctx, "testrow", mut); err != nil {
		t.Fatalf("Mutating row: %v", err)
	}
	r, err = table.ReadRow(ctx, "testrow", RowFilter(LatestNFilter(3)))
	if err != nil {
		t.Fatalf("Reading row: %v", err)
	}
	if !testutil.Equal(r, wantRow) {
		t.Fatalf("Cell was deleted unexpectly,\n got %v\nwant %v", r, wantRow)
	}
	// Delete non-existing cells, no such column in this column family
	// Should not delete anything
	mut = NewMutation()
	mut.DeleteTimestampRange("ts", "non-existing", 2000, 3000) // half-open interval
	if err := table.Apply(ctx, "testrow", mut); err != nil {
		t.Fatalf("Mutating row: %v", err)
	}
	r, err = table.ReadRow(ctx, "testrow", RowFilter(LatestNFilter(3)))
	if err != nil {
		t.Fatalf("Reading row: %v", err)
	}
	if !testutil.Equal(r, wantRow) {
		t.Fatalf("Cell was deleted unexpectly,\n got %v\nwant %v", r, wantRow)
	}
	// Delete the cell with timestamp 2000 and repeat the last read,
	// checking that we get ts 3000 and ts 1000.
	mut = NewMutation()
	mut.DeleteTimestampRange("ts", "col", 2001, 3000) // half-open interval
	if err := table.Apply(ctx, "testrow", mut); err != nil {
		t.Fatalf("Mutating row: %v", err)
	}
	r, err = table.ReadRow(ctx, "testrow", RowFilter(LatestNFilter(2)))
	if err != nil {
		t.Fatalf("Reading row: %v", err)
	}
	wantRow = Row{"ts": []ReadItem{
		{Row: "testrow", Column: "ts:col", Timestamp: 3000, Value: []byte("val-3")},
		{Row: "testrow", Column: "ts:col", Timestamp: 1000, Value: []byte("val-1")},
		{Row: "testrow", Column: "ts:col2", Timestamp: 3000, Value: []byte("val-3")},
		{Row: "testrow", Column: "ts:col2", Timestamp: 2000, Value: []byte("val-2")},
	}}
	if !testutil.Equal(r, wantRow) {
		t.Fatalf("Cell with multiple versions and LatestNFilter(2), after deleting timestamp 2000,\n got %v\nwant %v", r, wantRow)
	}

	// Check DeleteCellsInFamily
	if err := adminClient.CreateColumnFamily(ctx, tableName, "status"); err != nil {
		t.Fatalf("Creating column family: %v", err)
	}

	mut = NewMutation()
	mut.Set("status", "start", 2000, []byte("2"))
	mut.Set("status", "end", 3000, []byte("3"))
	mut.Set("ts", "col", 1000, []byte("1"))
	if err := table.Apply(ctx, "row1", mut); err != nil {
		t.Fatalf("Mutating row: %v", err)
	}
	if err := table.Apply(ctx, "row2", mut); err != nil {
		t.Fatalf("Mutating row: %v", err)
	}

	mut = NewMutation()
	mut.DeleteCellsInFamily("status")
	if err := table.Apply(ctx, "row1", mut); err != nil {
		t.Fatalf("Delete cf: %v", err)
	}

	// ColumnFamily removed
	r, err = table.ReadRow(ctx, "row1")
	if err != nil {
		t.Fatalf("Reading row: %v", err)
	}
	wantRow = Row{"ts": []ReadItem{
		{Row: "row1", Column: "ts:col", Timestamp: 1000, Value: []byte("1")},
	}}
	if !testutil.Equal(r, wantRow) {
		t.Fatalf("column family was not deleted.\n got %v\n want %v", r, wantRow)
	}

	// ColumnFamily not removed
	r, err = table.ReadRow(ctx, "row2")
	if err != nil {
		t.Fatalf("Reading row: %v", err)
	}
	wantRow = Row{
		"ts": []ReadItem{
			{Row: "row2", Column: "ts:col", Timestamp: 1000, Value: []byte("1")},
		},
		"status": []ReadItem{
			{Row: "row2", Column: "status:end", Timestamp: 3000, Value: []byte("3")},
			{Row: "row2", Column: "status:start", Timestamp: 2000, Value: []byte("2")},
		},
	}
	if !testutil.Equal(r, wantRow) {
		t.Fatalf("Column family was deleted unexpectedly.\n got %v\n want %v", r, wantRow)
	}

	// Check DeleteCellsInColumn
	mut = NewMutation()
	mut.Set("status", "start", 2000, []byte("2"))
	mut.Set("status", "middle", 3000, []byte("3"))
	mut.Set("status", "end", 1000, []byte("1"))
	if err := table.Apply(ctx, "row3", mut); err != nil {
		t.Fatalf("Mutating row: %v", err)
	}
	mut = NewMutation()
	mut.DeleteCellsInColumn("status", "middle")
	if err := table.Apply(ctx, "row3", mut); err != nil {
		t.Fatalf("Delete column: %v", err)
	}
	r, err = table.ReadRow(ctx, "row3")
	if err != nil {
		t.Fatalf("Reading row: %v", err)
	}
	wantRow = Row{
		"status": []ReadItem{
			{Row: "row3", Column: "status:end", Timestamp: 1000, Value: []byte("1")},
			{Row: "row3", Column: "status:start", Timestamp: 2000, Value: []byte("2")},
		},
	}
	if !testutil.Equal(r, wantRow) {
		t.Fatalf("Column was not deleted.\n got %v\n want %v", r, wantRow)
	}
	mut = NewMutation()
	mut.DeleteCellsInColumn("status", "start")
	if err := table.Apply(ctx, "row3", mut); err != nil {
		t.Fatalf("Delete column: %v", err)
	}
	r, err = table.ReadRow(ctx, "row3")
	if err != nil {
		t.Fatalf("Reading row: %v", err)
	}
	wantRow = Row{
		"status": []ReadItem{
			{Row: "row3", Column: "status:end", Timestamp: 1000, Value: []byte("1")},
		},
	}
	if !testutil.Equal(r, wantRow) {
		t.Fatalf("Column was not deleted.\n got %v\n want %v", r, wantRow)
	}
	mut = NewMutation()
	mut.DeleteCellsInColumn("status", "end")
	if err := table.Apply(ctx, "row3", mut); err != nil {
		t.Fatalf("Delete column: %v", err)
	}
	r, err = table.ReadRow(ctx, "row3")
	if err != nil {
		t.Fatalf("Reading row: %v", err)
	}
	if len(r) != 0 {
		t.Fatalf("Delete column: got %v, want empty row", r)
	}
	// Add same cell after delete
	mut = NewMutation()
	mut.Set("status", "end", 1000, []byte("1"))
	if err := table.Apply(ctx, "row3", mut); err != nil {
		t.Fatalf("Mutating row: %v", err)
	}
	r, err = table.ReadRow(ctx, "row3")
	if err != nil {
		t.Fatalf("Reading row: %v", err)
	}
	if !testutil.Equal(r, wantRow) {
		t.Fatalf("Column was not deleted correctly.\n got %v\n want %v", r, wantRow)
	}
}

func TestIntegration_HighlyConcurrentReadsAndWrites(t *testing.T) {
	ctx := context.Background()
	_, _, adminClient, table, tableName, cleanup, err := setupIntegration(ctx, t)
	if err != nil {
		t.Fatal(err)
	}
	defer cleanup()

	if err := populatePresidentsGraph(table); err != nil {
		t.Fatal(err)
	}

	if err := adminClient.CreateColumnFamily(ctx, tableName, "ts"); err != nil {
		t.Fatalf("Creating column family: %v", err)
	}

	// Do highly concurrent reads/writes.
	const maxConcurrency = 1000
	var wg sync.WaitGroup
	for i := 0; i < maxConcurrency; i++ {
		wg.Add(1)
		go func() {
			defer wg.Done()
			switch r := rand.Intn(100); { // r ∈ [0,100)
			case 0 <= r && r < 30:
				// Do a read.
				_, err := table.ReadRow(ctx, "testrow", RowFilter(LatestNFilter(1)))
				if err != nil {
					t.Errorf("Concurrent read: %v", err)
				}
			case 30 <= r && r < 100:
				// Do a write.
				mut := NewMutation()
				mut.Set("ts", "col", 1000, []byte("data"))
				if err := table.Apply(ctx, "testrow", mut); err != nil {
					t.Errorf("Concurrent write: %v", err)
				}
			}
		}()
	}
	wg.Wait()
}

func TestIntegration_LargeReadsWritesAndScans(t *testing.T) {
	ctx := context.Background()
	testEnv, _, adminClient, table, tableName, cleanup, err := setupIntegration(ctx, t)
	if err != nil {
		t.Fatal(err)
	}
	defer cleanup()

	if err := adminClient.CreateColumnFamily(ctx, tableName, "ts"); err != nil {
		t.Fatalf("Creating column family: %v", err)
	}

	bigBytes := make([]byte, 5<<20) // 5 MB is larger than current default gRPC max of 4 MB, but less than the max we set.
	nonsense := []byte("lorem ipsum dolor sit amet, ")
	fill(bigBytes, nonsense)
	mut := NewMutation()
	mut.Set("ts", "col", 1000, bigBytes)
	if err := table.Apply(ctx, "bigrow", mut); err != nil {
		t.Fatalf("Big write: %v", err)
	}
	verifyDirectPathRemoteAddress(testEnv, t)
	r, err := table.ReadRow(ctx, "bigrow")
	if err != nil {
		t.Fatalf("Big read: %v", err)
	}
	verifyDirectPathRemoteAddress(testEnv, t)
	wantRow := Row{"ts": []ReadItem{
		{Row: "bigrow", Column: "ts:col", Timestamp: 1000, Value: bigBytes},
	}}
	if !testutil.Equal(r, wantRow) {
		t.Fatalf("Big read returned incorrect bytes: %v", r)
	}

	var wg sync.WaitGroup
	// Now write 1000 rows, each with 82 KB values, then scan them all.
	medBytes := make([]byte, 82<<10)
	fill(medBytes, nonsense)
	sem := make(chan int, 50) // do up to 50 mutations at a time.
	for i := 0; i < 1000; i++ {
		mut := NewMutation()
		mut.Set("ts", "big-scan", 1000, medBytes)
		row := fmt.Sprintf("row-%d", i)
		wg.Add(1)
		go func() {
			defer wg.Done()
			defer func() { <-sem }()
			sem <- 1
			if err := table.Apply(ctx, row, mut); err != nil {
				t.Errorf("Preparing large scan: %v", err)
			}
			verifyDirectPathRemoteAddress(testEnv, t)
		}()
	}
	wg.Wait()
	n := 0
	err = table.ReadRows(ctx, PrefixRange("row-"), func(r Row) bool {
		for _, ris := range r {
			for _, ri := range ris {
				n += len(ri.Value)
			}
		}
		return true
	}, RowFilter(ColumnFilter("big-scan")))
	if err != nil {
		t.Fatalf("Doing large scan: %v", err)
	}
	verifyDirectPathRemoteAddress(testEnv, t)
	if want := 1000 * len(medBytes); n != want {
		t.Fatalf("Large scan returned %d bytes, want %d", n, want)
	}
	// Scan a subset of the 1000 rows that we just created, using a LimitRows ReadOption.
	rc := 0
	wantRc := 3
	err = table.ReadRows(ctx, PrefixRange("row-"), func(r Row) bool {
		rc++
		return true
	}, LimitRows(int64(wantRc)))
	if err != nil {
		t.Fatal(err)
	}
	verifyDirectPathRemoteAddress(testEnv, t)
	if rc != wantRc {
		t.Fatalf("Scan with row limit returned %d rows, want %d", rc, wantRc)
	}

	// Test bulk mutations
	if err := adminClient.CreateColumnFamily(ctx, tableName, "bulk"); err != nil {
		t.Fatalf("Creating column family: %v", err)
	}
	bulkData := map[string][]string{
		"red sox":  {"2004", "2007", "2013"},
		"patriots": {"2001", "2003", "2004", "2014"},
		"celtics":  {"1981", "1984", "1986", "2008"},
	}
	var rowKeys []string
	var muts []*Mutation
	for row, ss := range bulkData {
		mut := NewMutation()
		for _, name := range ss {
			mut.Set("bulk", name, 1000, []byte("1"))
		}
		rowKeys = append(rowKeys, row)
		muts = append(muts, mut)
	}
	status, err := table.ApplyBulk(ctx, rowKeys, muts)
	if err != nil {
		t.Fatalf("Bulk mutating rows %q: %v", rowKeys, err)
	}
	verifyDirectPathRemoteAddress(testEnv, t)
	if status != nil {
		t.Fatalf("non-nil errors: %v", err)
	}

	// Read each row back
	for rowKey, ss := range bulkData {
		row, err := table.ReadRow(ctx, rowKey)
		if err != nil {
			t.Fatalf("Reading a bulk row: %v", err)
		}
		verifyDirectPathRemoteAddress(testEnv, t)
		var wantItems []ReadItem
		for _, val := range ss {
			wantItems = append(wantItems, ReadItem{Row: rowKey, Column: "bulk:" + val, Timestamp: 1000, Value: []byte("1")})
		}
		wantRow := Row{"bulk": wantItems}
		if !testutil.Equal(row, wantRow) {
			t.Fatalf("Read row mismatch.\n got %#v\nwant %#v", row, wantRow)
		}
	}

	// Test bulk write errors.
	// Note: Setting timestamps as ServerTime makes sure the mutations are not retried on error.
	badMut := NewMutation()
	badMut.Set("badfamily", "col", ServerTime, nil)
	badMut2 := NewMutation()
	badMut2.Set("badfamily2", "goodcol", ServerTime, []byte("1"))
	status, err = table.ApplyBulk(ctx, []string{"badrow", "badrow2"}, []*Mutation{badMut, badMut2})
	if err != nil {
		t.Fatalf("Bulk mutating rows %q: %v", rowKeys, err)
	}
	verifyDirectPathRemoteAddress(testEnv, t)
	if status == nil {
		t.Fatalf("No errors for bad bulk mutation")
	} else if status[0] == nil || status[1] == nil {
		t.Fatalf("No error for bad bulk mutation")
	}
}

func TestIntegration_Read(t *testing.T) {
	ctx := context.Background()
	testEnv, _, _, table, _, cleanup, err := setupIntegration(ctx, t)
	if err != nil {
		t.Fatal(err)
	}
	defer cleanup()

	// Insert some data.
	initialData := map[string][]string{
		"wmckinley":   {"tjefferson"},
		"gwashington": {"j§adams"},
		"tjefferson":  {"gwashington", "j§adams", "wmckinley"},
		"j§adams":     {"gwashington", "tjefferson"},
	}
	for row, ss := range initialData {
		mut := NewMutation()
		for _, name := range ss {
			mut.Set("follows", name, 1000, []byte("1"))
		}
		if err := table.Apply(ctx, row, mut); err != nil {
			t.Fatalf("Mutating row %q: %v", row, err)
		}
		verifyDirectPathRemoteAddress(testEnv, t)
	}

	for _, test := range []struct {
		desc   string
		rr     RowSet
		filter Filter     // may be nil
		limit  ReadOption // may be nil

		// We do the read, grab all the cells, turn them into "<row>-<col>-<val>",
		// and join with a comma.
		want       string
		wantLabels []string
	}{
		{
			desc: "read all, unfiltered",
			rr:   RowRange{},
			want: "gwashington-j§adams-1,j§adams-gwashington-1,j§adams-tjefferson-1,tjefferson-gwashington-1,tjefferson-j§adams-1,tjefferson-wmckinley-1,wmckinley-tjefferson-1",
		},
		{
			desc: "read with InfiniteRange, unfiltered",
			rr:   InfiniteRange("tjefferson"),
			want: "tjefferson-gwashington-1,tjefferson-j§adams-1,tjefferson-wmckinley-1,wmckinley-tjefferson-1",
		},
		{
			desc: "read with NewRange, unfiltered",
			rr:   NewRange("gargamel", "hubbard"),
			want: "gwashington-j§adams-1",
		},
		{
			desc: "read with PrefixRange, unfiltered",
			rr:   PrefixRange("j§ad"),
			want: "j§adams-gwashington-1,j§adams-tjefferson-1",
		},
		{
			desc: "read with SingleRow, unfiltered",
			rr:   SingleRow("wmckinley"),
			want: "wmckinley-tjefferson-1",
		},
		{
			desc:   "read all, with ColumnFilter",
			rr:     RowRange{},
			filter: ColumnFilter(".*j.*"), // matches "j§adams" and "tjefferson"
			want:   "gwashington-j§adams-1,j§adams-tjefferson-1,tjefferson-j§adams-1,wmckinley-tjefferson-1",
		},
		{
			desc:   "read all, with ColumnFilter, prefix",
			rr:     RowRange{},
			filter: ColumnFilter("j"), // no matches
			want:   "",
		},
		{
			desc:   "read range, with ColumnRangeFilter",
			rr:     RowRange{},
			filter: ColumnRangeFilter("follows", "h", "k"),
			want:   "gwashington-j§adams-1,tjefferson-j§adams-1",
		},
		{
			desc:   "read range from empty, with ColumnRangeFilter",
			rr:     RowRange{},
			filter: ColumnRangeFilter("follows", "", "u"),
			want:   "gwashington-j§adams-1,j§adams-gwashington-1,j§adams-tjefferson-1,tjefferson-gwashington-1,tjefferson-j§adams-1,wmckinley-tjefferson-1",
		},
		{
			desc:   "read range from start to empty, with ColumnRangeFilter",
			rr:     RowRange{},
			filter: ColumnRangeFilter("follows", "h", ""),
			want:   "gwashington-j§adams-1,j§adams-tjefferson-1,tjefferson-j§adams-1,tjefferson-wmckinley-1,wmckinley-tjefferson-1",
		},
		{
			desc:   "read with RowKeyFilter",
			rr:     RowRange{},
			filter: RowKeyFilter(".*wash.*"),
			want:   "gwashington-j§adams-1",
		},
		{
			desc:   "read with RowKeyFilter unicode",
			rr:     RowRange{},
			filter: RowKeyFilter(".*j§.*"),
			want:   "j§adams-gwashington-1,j§adams-tjefferson-1",
		},
		{
			desc:   "read with RowKeyFilter escaped",
			rr:     RowRange{},
			filter: RowKeyFilter(`.*j\xC2\xA7.*`),
			want:   "j§adams-gwashington-1,j§adams-tjefferson-1",
		},
		{
			desc:   "read with RowKeyFilter, prefix",
			rr:     RowRange{},
			filter: RowKeyFilter("gwash"),
			want:   "",
		},
		{
			desc:   "read with RowKeyFilter, no matches",
			rr:     RowRange{},
			filter: RowKeyFilter(".*xxx.*"),
			want:   "",
		},
		{
			desc:   "read with FamilyFilter, no matches",
			rr:     RowRange{},
			filter: FamilyFilter(".*xxx.*"),
			want:   "",
		},
		{
			desc:   "read with ColumnFilter + row limit",
			rr:     RowRange{},
			filter: ColumnFilter(".*j.*"), // matches "j§adams" and "tjefferson"
			limit:  LimitRows(2),
			want:   "gwashington-j§adams-1,j§adams-tjefferson-1",
		},
		{
			desc:       "apply labels to the result rows",
			rr:         RowRange{},
			filter:     LabelFilter("test-label"),
			limit:      LimitRows(2),
			want:       "gwashington-j§adams-1,j§adams-gwashington-1,j§adams-tjefferson-1",
			wantLabels: []string{"test-label", "test-label", "test-label"},
		},
		{
			desc:   "read all, strip values",
			rr:     RowRange{},
			filter: StripValueFilter(),
			want:   "gwashington-j§adams-,j§adams-gwashington-,j§adams-tjefferson-,tjefferson-gwashington-,tjefferson-j§adams-,tjefferson-wmckinley-,wmckinley-tjefferson-",
		},
		{
			desc:   "read with ColumnFilter + row limit + strip values",
			rr:     RowRange{},
			filter: ChainFilters(ColumnFilter(".*j.*"), StripValueFilter()), // matches "j§adams" and "tjefferson"
			limit:  LimitRows(2),
			want:   "gwashington-j§adams-,j§adams-tjefferson-",
		},
		{
			desc:   "read with condition, strip values on true",
			rr:     RowRange{},
			filter: ConditionFilter(ColumnFilter(".*j.*"), StripValueFilter(), nil),
			want:   "gwashington-j§adams-,j§adams-gwashington-,j§adams-tjefferson-,tjefferson-gwashington-,tjefferson-j§adams-,tjefferson-wmckinley-,wmckinley-tjefferson-",
		},
		{
			desc:   "read with condition, strip values on false",
			rr:     RowRange{},
			filter: ConditionFilter(ColumnFilter(".*xxx.*"), nil, StripValueFilter()),
			want:   "gwashington-j§adams-,j§adams-gwashington-,j§adams-tjefferson-,tjefferson-gwashington-,tjefferson-j§adams-,tjefferson-wmckinley-,wmckinley-tjefferson-",
		},
		{
			desc:   "read with ValueRangeFilter + row limit",
			rr:     RowRange{},
			filter: ValueRangeFilter([]byte("1"), []byte("5")), // matches our value of "1"
			limit:  LimitRows(2),
			want:   "gwashington-j§adams-1,j§adams-gwashington-1,j§adams-tjefferson-1",
		},
		{
			desc:   "read with ValueRangeFilter, no match on exclusive end",
			rr:     RowRange{},
			filter: ValueRangeFilter([]byte("0"), []byte("1")), // no match
			want:   "",
		},
		{
			desc:   "read with ValueRangeFilter, no matches",
			rr:     RowRange{},
			filter: ValueRangeFilter([]byte("3"), []byte("5")), // matches nothing
			want:   "",
		},
		{
			desc:   "read with InterleaveFilter, no matches on all filters",
			rr:     RowRange{},
			filter: InterleaveFilters(ColumnFilter(".*x.*"), ColumnFilter(".*z.*")),
			want:   "",
		},
		{
			desc:   "read with InterleaveFilter, no duplicate cells",
			rr:     RowRange{},
			filter: InterleaveFilters(ColumnFilter(".*g.*"), ColumnFilter(".*j.*")),
			want:   "gwashington-j§adams-1,j§adams-gwashington-1,j§adams-tjefferson-1,tjefferson-gwashington-1,tjefferson-j§adams-1,wmckinley-tjefferson-1",
		},
		{
			desc:   "read with InterleaveFilter, with duplicate cells",
			rr:     RowRange{},
			filter: InterleaveFilters(ColumnFilter(".*g.*"), ColumnFilter(".*g.*")),
			want:   "j§adams-gwashington-1,j§adams-gwashington-1,tjefferson-gwashington-1,tjefferson-gwashington-1",
		},
		{
			desc: "read with a RowRangeList and no filter",
			rr:   RowRangeList{NewRange("gargamel", "hubbard"), InfiniteRange("wmckinley")},
			want: "gwashington-j§adams-1,wmckinley-tjefferson-1",
		},
		{
			desc:   "chain that excludes rows and matches nothing, in a condition",
			rr:     RowRange{},
			filter: ConditionFilter(ChainFilters(ColumnFilter(".*j.*"), ColumnFilter(".*mckinley.*")), StripValueFilter(), nil),
			want:   "",
		},
		{
			desc:   "chain that ends with an interleave that has no match. covers #804",
			rr:     RowRange{},
			filter: ConditionFilter(ChainFilters(ColumnFilter(".*j.*"), InterleaveFilters(ColumnFilter(".*x.*"), ColumnFilter(".*z.*"))), StripValueFilter(), nil),
			want:   "",
		},
	} {
		t.Run(test.desc, func(t *testing.T) {
			var opts []ReadOption
			if test.filter != nil {
				opts = append(opts, RowFilter(test.filter))
			}
			if test.limit != nil {
				opts = append(opts, test.limit)
			}
			var elt, labels []string
			err := table.ReadRows(ctx, test.rr, func(r Row) bool {
				for _, ris := range r {
					for _, ri := range ris {
						labels = append(labels, ri.Labels...)
						elt = append(elt, formatReadItem(ri))
					}
				}
				return true
			}, opts...)
			if err != nil {
				t.Fatal(err)
			}
			verifyDirectPathRemoteAddress(testEnv, t)
			if got := strings.Join(elt, ","); got != test.want {
				t.Fatalf("got %q\nwant %q", got, test.want)
			}
			if got, want := labels, test.wantLabels; !reflect.DeepEqual(got, want) {
				t.Fatalf("got %q\nwant %q", got, want)
			}
		})
	}
}

func TestIntegration_SampleRowKeys(t *testing.T) {
	ctx := context.Background()
	testEnv, _, _, table, _, cleanup, err := setupIntegration(ctx, t)
	if err != nil {
		t.Fatal(err)
	}
	defer cleanup()

	// Insert some data.
	initialData := map[string][]string{
		"wmckinley11":   {"tjefferson11"},
		"gwashington77": {"j§adams77"},
		"tjefferson0":   {"gwashington0", "j§adams0"},
	}

	for row, ss := range initialData {
		mut := NewMutation()
		for _, name := range ss {
			mut.Set("follows", name, 1000, []byte("1"))
		}
		if err := table.Apply(ctx, row, mut); err != nil {
			t.Fatalf("Mutating row %q: %v", row, err)
		}
		verifyDirectPathRemoteAddress(testEnv, t)
	}
	sampleKeys, err := table.SampleRowKeys(context.Background())
	if err != nil {
		t.Fatalf("%s: %v", "SampleRowKeys:", err)
	}
	if len(sampleKeys) == 0 {
		t.Error("SampleRowKeys length 0")
	}
}

func TestIntegration_Admin(t *testing.T) {
	testEnv, err := NewIntegrationEnv()
	if err != nil {
		t.Fatalf("IntegrationEnv: %v", err)
	}
	defer testEnv.Close()

	timeout := 2 * time.Second
	if testEnv.Config().UseProd {
		timeout = 5 * time.Minute
	}
	ctx, _ := context.WithTimeout(context.Background(), timeout)

	adminClient, err := testEnv.NewAdminClient()
	if err != nil {
		t.Fatalf("NewAdminClient: %v", err)
	}
	defer adminClient.Close()

	iAdminClient, err := testEnv.NewInstanceAdminClient()
	if err != nil {
		t.Fatalf("NewInstanceAdminClient: %v", err)
	}
	if iAdminClient != nil {
		defer iAdminClient.Close()
		iInfo, err := iAdminClient.InstanceInfo(ctx, adminClient.instance)
		if err != nil {
			t.Errorf("InstanceInfo: %v", err)
		}
		if iInfo.Name != adminClient.instance {
			t.Errorf("InstanceInfo returned name %#v, want %#v", iInfo.Name, adminClient.instance)
		}
	}

	list := func() []string {
		tbls, err := adminClient.Tables(ctx)
		if err != nil {
			t.Fatalf("Fetching list of tables: %v", err)
		}
		sort.Strings(tbls)
		return tbls
	}
	containsAll := func(got, want []string) bool {
		gotSet := make(map[string]bool)

		for _, s := range got {
			gotSet[s] = true
		}
		for _, s := range want {
			if !gotSet[s] {
				return false
			}
		}
		return true
	}

	defer deleteTable(ctx, t, adminClient, "mytable")

	if err := adminClient.CreateTable(ctx, "mytable"); err != nil {
		t.Fatalf("Creating table: %v", err)
	}

	defer deleteTable(ctx, t, adminClient, "myothertable")

	if err := adminClient.CreateTable(ctx, "myothertable"); err != nil {
		t.Fatalf("Creating table: %v", err)
	}

	if got, want := list(), []string{"myothertable", "mytable"}; !containsAll(got, want) {
		t.Errorf("adminClient.Tables returned %#v, want %#v", got, want)
	}

	must(adminClient.WaitForReplication(ctx, "mytable"))

	if err := adminClient.DeleteTable(ctx, "myothertable"); err != nil {
		t.Fatalf("Deleting table: %v", err)
	}
	tables := list()
	if got, want := tables, []string{"mytable"}; !containsAll(got, want) {
		t.Errorf("adminClient.Tables returned %#v, want %#v", got, want)
	}
	if got, unwanted := tables, []string{"myothertable"}; containsAll(got, unwanted) {
		t.Errorf("adminClient.Tables return %#v. unwanted %#v", got, unwanted)
	}

	tblConf := TableConf{
		TableID: "conftable",
		Families: map[string]GCPolicy{
			"fam1": MaxVersionsPolicy(1),
			"fam2": MaxVersionsPolicy(2),
		},
	}
	if err := adminClient.CreateTableFromConf(ctx, &tblConf); err != nil {
		t.Fatalf("Creating table from TableConf: %v", err)
	}
	defer deleteTable(ctx, t, adminClient, tblConf.TableID)

	tblInfo, err := adminClient.TableInfo(ctx, tblConf.TableID)
	if err != nil {
		t.Fatalf("Getting table info: %v", err)
	}
	sort.Strings(tblInfo.Families)
	wantFams := []string{"fam1", "fam2"}
	if !testutil.Equal(tblInfo.Families, wantFams) {
		t.Errorf("Column family mismatch, got %v, want %v", tblInfo.Families, wantFams)
	}

	encInfo, err := adminClient.EncryptionInfo(ctx, tblConf.TableID)
	if err != nil {
		t.Errorf("Encryption Info does not expect err: %v", err)
	}
	if !testutil.Equal(len(encInfo), 0) {
		t.Errorf("Encryption Info mismatch, got %v, want %v", len(encInfo), 0)
	}

	// Populate mytable and drop row ranges
	if err = adminClient.CreateColumnFamily(ctx, "mytable", "cf"); err != nil {
		t.Fatalf("Creating column family: %v", err)
	}

	client, err := testEnv.NewClient()
	if err != nil {
		t.Fatalf("NewClient: %v", err)
	}
	defer client.Close()

	tbl := client.Open("mytable")

	prefixes := []string{"a", "b", "c"}
	for _, prefix := range prefixes {
		for i := 0; i < 5; i++ {
			mut := NewMutation()
			mut.Set("cf", "col", 1000, []byte("1"))
			if err := tbl.Apply(ctx, fmt.Sprintf("%v-%v", prefix, i), mut); err != nil {
				t.Fatalf("Mutating row: %v", err)
			}
		}
	}

	if err = adminClient.DropRowRange(ctx, "mytable", "a"); err != nil {
		t.Errorf("DropRowRange a: %v", err)
	}
	if err = adminClient.DropRowRange(ctx, "mytable", "c"); err != nil {
		t.Errorf("DropRowRange c: %v", err)
	}
	if err = adminClient.DropRowRange(ctx, "mytable", "x"); err != nil {
		t.Errorf("DropRowRange x: %v", err)
	}

	var gotRowCount int
	must(tbl.ReadRows(ctx, RowRange{}, func(row Row) bool {
		gotRowCount++
		if !strings.HasPrefix(row.Key(), "b") {
			t.Errorf("Invalid row after dropping range: %v", row)
		}
		return true
	}))
	if gotRowCount != 5 {
		t.Errorf("Invalid row count after dropping range: got %v, want %v", gotRowCount, 5)
	}

	if err = adminClient.DropAllRows(ctx, "mytable"); err != nil {
		t.Errorf("DropAllRows mytable: %v", err)
	}

	gotRowCount = 0
	must(tbl.ReadRows(ctx, RowRange{}, func(row Row) bool {
		gotRowCount++
		return true
	}))
	if gotRowCount != 0 {
		t.Errorf("Invalid row count after truncating table: got %v, want %v", gotRowCount, 0)
	}

	// Validate Encyrption Info not configured
	encryptionInfo, err := adminClient.EncryptionInfo(ctx, "mytable")
	if err != nil {
		t.Fatalf("EncryptionInfo: %v", err)
	}
	if got, want := len(encryptionInfo), 0; !cmp.Equal(got, want) {
		t.Fatalf("Number of Clusters with Encryption Info: %v, want: %v", got, want)
	}
}

func TestIntegration_TableIam(t *testing.T) {
	testEnv, err := NewIntegrationEnv()
	if err != nil {
		t.Fatalf("IntegrationEnv: %v", err)
	}
	defer testEnv.Close()

	if !testEnv.Config().UseProd {
		t.Skip("emulator doesn't support IAM Policy creation")
	}

	timeout := 5 * time.Minute
	ctx, _ := context.WithTimeout(context.Background(), timeout)

	adminClient, err := testEnv.NewAdminClient()
	if err != nil {
		t.Fatalf("NewAdminClient: %v", err)
	}
	defer adminClient.Close()

	defer deleteTable(ctx, t, adminClient, "mytable")
	if err := adminClient.CreateTable(ctx, "mytable"); err != nil {
		t.Fatalf("Creating table: %v", err)
	}

	// Verify that the IAM Controls work for Tables.
	iamHandle := adminClient.TableIAM("mytable")
	p, err := iamHandle.Policy(ctx)
	if err != nil {
		t.Errorf("Iam GetPolicy mytable: %v", err)
	}
	if err = iamHandle.SetPolicy(ctx, p); err != nil {
		t.Errorf("Iam SetPolicy mytable: %v", err)
	}
	if _, err = iamHandle.TestPermissions(ctx, []string{"bigtable.tables.get"}); err != nil {
		t.Errorf("Iam TestPermissions mytable: %v", err)
	}
}

func TestIntegration_BackupIAM(t *testing.T) {
	testEnv, err := NewIntegrationEnv()
	if err != nil {
		t.Fatalf("IntegrationEnv: %v", err)
	}
	defer testEnv.Close()

	if !testEnv.Config().UseProd {
		t.Skip("emulator doesn't support IAM Policy creation")
	}
	timeout := 5 * time.Minute
	ctx, _ := context.WithTimeout(context.Background(), timeout)

	adminClient, err := testEnv.NewAdminClient()
	if err != nil {
		t.Fatalf("NewAdminClient: %v", err)
	}
	defer adminClient.Close()

	table := testEnv.Config().Table
	cluster := testEnv.Config().Cluster

	defer deleteTable(ctx, t, adminClient, table)
	if err := adminClient.CreateTable(ctx, table); err != nil {
		t.Fatalf("Creating table: %v", err)
	}
	// Create backup.
	backup := "backup"
	defer adminClient.DeleteBackup(ctx, cluster, backup)
	if err = adminClient.CreateBackup(ctx, table, cluster, backup, time.Now().Add(8*time.Hour)); err != nil {
		t.Fatalf("Creating backup: %v", err)
	}
	iamHandle := adminClient.BackupIAM(cluster, backup)
	// Get backup policy.
	p, err := iamHandle.Policy(ctx)
	if err != nil {
		t.Errorf("iamHandle.Policy: %v", err)
	}
	// The resource is new, so the policy should be empty.
	if got := p.Roles(); len(got) > 0 {
		t.Errorf("got roles %v, want none", got)
	}
	// Set backup policy.
	member := "domain:google.com"
	// Add a member, set the policy, then check that the member is present.
	p.Add(member, iam.Viewer)
	if err = iamHandle.SetPolicy(ctx, p); err != nil {
		t.Errorf("iamHandle.SetPolicy: %v", err)
	}
	p, err = iamHandle.Policy(ctx)
	if err != nil {
		t.Errorf("iamHandle.Policy: %v", err)
	}
	if got, want := p.Members(iam.Viewer), []string{member}; !testutil.Equal(got, want) {
		t.Errorf("iamHandle.Policy: got %v, want %v", got, want)
	}
	// Test backup permissions.
	permissions := []string{"bigtable.backups.get", "bigtable.backups.update"}
	_, err = iamHandle.TestPermissions(ctx, permissions)
	if err != nil {
		t.Errorf("iamHandle.TestPermissions: %v", err)
	}
}

func TestIntegration_AdminCreateInstance(t *testing.T) {
	if instanceToCreate == "" {
		t.Skip("instanceToCreate not set, skipping instance creation testing")
	}

	testEnv, err := NewIntegrationEnv()
	if err != nil {
		t.Fatalf("IntegrationEnv: %v", err)
	}
	defer testEnv.Close()

	if !testEnv.Config().UseProd {
		t.Skip("emulator doesn't support instance creation")
	}

	timeout := 5 * time.Minute
	ctx, _ := context.WithTimeout(context.Background(), timeout)

	iAdminClient, err := testEnv.NewInstanceAdminClient()
	if err != nil {
		t.Fatalf("NewInstanceAdminClient: %v", err)
	}
	defer iAdminClient.Close()

	clusterID := instanceToCreate + "-cluster"

	// Create a development instance
	conf := &InstanceConf{
		InstanceId:   instanceToCreate,
		ClusterId:    clusterID,
		DisplayName:  "test instance",
		Zone:         instanceToCreateZone,
		InstanceType: DEVELOPMENT,
		Labels:       map[string]string{"test-label-key": "test-label-value"},
	}
	if err := iAdminClient.CreateInstance(ctx, conf); err != nil {
		t.Fatalf("CreateInstance: %v", err)
	}

	defer iAdminClient.DeleteInstance(ctx, instanceToCreate)

	iInfo, err := iAdminClient.InstanceInfo(ctx, instanceToCreate)
	if err != nil {
		t.Fatalf("InstanceInfo: %v", err)
	}

	// Basic return values are tested elsewhere, check instance type
	if iInfo.InstanceType != DEVELOPMENT {
		t.Fatalf("Instance is not DEVELOPMENT: %v", iInfo.InstanceType)
	}
	if got, want := iInfo.Labels, conf.Labels; !cmp.Equal(got, want) {
		t.Fatalf("Labels: %v, want: %v", got, want)
	}

	// Update everything we can about the instance in one call.
	confWithClusters := &InstanceWithClustersConfig{
		InstanceID:   instanceToCreate,
		DisplayName:  "new display name",
		InstanceType: PRODUCTION,
		Labels:       map[string]string{"new-label-key": "new-label-value"},
		Clusters: []ClusterConfig{
			{ClusterID: clusterID, NumNodes: 5},
		},
	}

	if err = iAdminClient.UpdateInstanceWithClusters(ctx, confWithClusters); err != nil {
		t.Fatalf("UpdateInstanceWithClusters: %v", err)
	}

	iInfo, err = iAdminClient.InstanceInfo(ctx, instanceToCreate)
	if err != nil {
		t.Fatalf("InstanceInfo: %v", err)
	}

	if iInfo.InstanceType != PRODUCTION {
		t.Fatalf("Instance type is not PRODUCTION: %v", iInfo.InstanceType)
	}
	if got, want := iInfo.Labels, confWithClusters.Labels; !cmp.Equal(got, want) {
		t.Fatalf("Labels: %v, want: %v", got, want)
	}
	if got, want := iInfo.DisplayName, confWithClusters.DisplayName; got != want {
		t.Fatalf("Display name: %q, want: %q", got, want)
	}

	cInfo, err := iAdminClient.GetCluster(ctx, instanceToCreate, clusterID)
	if err != nil {
		t.Fatalf("GetCluster: %v", err)
	}

	if cInfo.ServeNodes != 5 {
		t.Fatalf("NumNodes: %v, want: %v", cInfo.ServeNodes, 5)
	}

	if cInfo.KMSKeyName != "" {
		t.Fatalf("KMSKeyName: %v, want: %v", cInfo.KMSKeyName, "")
	}
}

func TestIntegration_AdminEncryptionInfo(t *testing.T) {
	if instanceToCreate == "" {
		t.Skip("instanceToCreate not set, skipping instance creation testing")
	}

	testEnv, err := NewIntegrationEnv()
	if err != nil {
		t.Fatalf("IntegrationEnv: %v", err)
	}
	defer testEnv.Close()

	if !testEnv.Config().UseProd {
		t.Skip("emulator doesn't support instance creation")
	}

	timeout := 5 * time.Minute
	ctx, cancel := context.WithTimeout(context.Background(), timeout)
	defer cancel()

	iAdminClient, err := testEnv.NewInstanceAdminClient()
	if err != nil {
		t.Fatalf("NewInstanceAdminClient: %v", err)
	}
	defer iAdminClient.Close()

	adminClient, err := testEnv.NewAdminClient()
	if err != nil {
		t.Fatalf("NewAdminClient: %v", err)
	}
	defer adminClient.Close()

	table := testEnv.Config().Table
	clusterID := testEnv.Config().Cluster

	keyRingName := os.Getenv("GCLOUD_TESTS_GOLANG_KEYRING")
	if keyRingName == "" {
		t.Fatal("GCLOUD_TESTS_GOLANG_KEYRING must be set. See CONTRIBUTING.md for details")
	}
	kmsKeyName := keyRingName + "/cryptoKeys/key1"

	conf := &InstanceWithClustersConfig{
		InstanceID:  instanceToCreate,
		DisplayName: "test instance",
		Clusters: []ClusterConfig{
			{
				ClusterID:  clusterID,
				KMSKeyName: kmsKeyName,
				Zone:       instanceToCreateZone,
				NumNodes:   1,
			},
		},
	}
	if err := iAdminClient.CreateInstanceWithClusters(ctx, conf); err != nil {
		t.Fatalf("CreateInstance: %v", err)
	}
	defer iAdminClient.DeleteInstance(ctx, instanceToCreate)

	// Delete the table at the end of the test. Schedule ahead of time
	// in case the client fails
	defer deleteTable(ctx, t, adminClient, table)
	if err := adminClient.CreateTable(ctx, table); err != nil {
		t.Fatalf("Creating table: %v", err)
	}

	encryptionKeyVersion := kmsKeyName + "/cryptoKeyVersions/1"

	// The encryption info can take 30-300s (currently about 120-190s) to
	// become ready.
	for i := 0; i < 30; i++ {
		encryptionInfo, err := adminClient.EncryptionInfo(ctx, table)
		if err != nil {
			t.Fatalf("EncryptionInfo: %v", err)
		}

		kmsKeyVersion := encryptionInfo[clusterID][0].KMSKeyVersion
		if kmsKeyVersion != "" {
			break
		}

		time.Sleep(time.Second * 10)
	}

	// Validate Encryption Info under getTable
	table2, err := adminClient.getTable(ctx, table, btapb.Table_ENCRYPTION_VIEW)
	if err != nil {
		t.Fatalf("Getting Table: %v", err)
	}
	if got, want := len(table2.ClusterStates), 1; !cmp.Equal(got, want) {
		t.Fatalf("Table Cluster States %v, want: %v", got, want)
	}
	clusterState := table2.ClusterStates[clusterID]
	if got, want := len(clusterState.EncryptionInfo), 1; !cmp.Equal(got, want) {
		t.Fatalf("Table Encryption Info Length: %v, want: %v", got, want)
	}
	tableEncInfo := clusterState.EncryptionInfo[0]
	if got, want := int(tableEncInfo.EncryptionStatus.Code), 0; !cmp.Equal(got, want) {
		t.Fatalf("EncryptionStatus: %v, want: %v", got, want)
	}
	// NOTE: this EncryptionType is btapb.EncryptionInfo_EncryptionType
	if got, want := tableEncInfo.EncryptionType, btapb.EncryptionInfo_CUSTOMER_MANAGED_ENCRYPTION; !cmp.Equal(got, want) {
		t.Fatalf("EncryptionType: %v, want: %v", got, want)
	}
	if got, want := tableEncInfo.KmsKeyVersion, encryptionKeyVersion; !cmp.Equal(got, want) {
		t.Fatalf("KMS Key Version: %v, want: %v", got, want)
	}

	// Validate Encyrption Info retrieved via EncryptionInfo
	encryptionInfo, err := adminClient.EncryptionInfo(ctx, table)
	if err != nil {
		t.Fatalf("EncryptionInfo: %v", err)
	}
	if got, want := len(encryptionInfo), 1; !cmp.Equal(got, want) {
		t.Fatalf("Number of Clusters with Encryption Info: %v, want: %v", got, want)
	}
	encryptionInfos := encryptionInfo[clusterID]
	if got, want := len(encryptionInfos), 1; !cmp.Equal(got, want) {
		t.Fatalf("Encryption Info Length: %v, want: %v", got, want)
	}
	if len(encryptionInfos) != 1 {
		t.Fatalf("Expected Single EncryptionInfo")
	}
	v := encryptionInfos[0]
	if got, want := int(v.Status.Code), 0; !cmp.Equal(got, want) {
		t.Fatalf("EncryptionStatus: %v, want: %v", got, want)
	}
	// NOTE: this EncryptionType is EncryptionType
	if got, want := v.Type, CustomerManagedEncryption; !cmp.Equal(got, want) {
		t.Fatalf("EncryptionType: %v, want: %v", got, want)
	}
	if got, want := v.KMSKeyVersion, encryptionKeyVersion; !cmp.Equal(got, want) {
		t.Fatalf("KMS Key Version: %v, want: %v", got, want)
	}

	// Validate CMEK on Cluster Info
	cInfo, err := iAdminClient.GetCluster(ctx, instanceToCreate, clusterID)
	if err != nil {
		t.Fatalf("GetCluster: %v", err)
	}

	if got, want := cInfo.KMSKeyName, kmsKeyName; !cmp.Equal(got, want) {
		t.Fatalf("KMSKeyName: %v, want: %v", got, want)
	}

	// Create a backup with CMEK enabled, verify backup encryption info
	backupName := "backupCMEK"
	defer adminClient.DeleteBackup(ctx, clusterID, backupName)
	if err = adminClient.CreateBackup(ctx, table, clusterID, backupName, time.Now().Add(8*time.Hour)); err != nil {
		t.Fatalf("Creating backup: %v", err)
	}
	backup, err := adminClient.BackupInfo(ctx, clusterID, backupName)
	if err != nil {
		t.Fatalf("BackupInfo: %v", backup)
	}

	if got, want := backup.EncryptionInfo.Type, CustomerManagedEncryption; !cmp.Equal(got, want) {
		t.Fatalf("Backup Encryption EncryptionType: %v, want: %v", got, want)
	}
	if got, want := backup.EncryptionInfo.KMSKeyVersion, encryptionKeyVersion; !cmp.Equal(got, want) {
		t.Fatalf("Backup Encryption KMSKeyVersion: %v, want: %v", got, want)
	}
	if got, want := int(backup.EncryptionInfo.Status.Code), 2; !cmp.Equal(got, want) {
		t.Fatalf("Backup EncryptionStatus: %v, want: %v", got, want)
	}
}

func TestIntegration_AdminUpdateInstanceLabels(t *testing.T) {
	// Check the environments
	if instanceToCreate == "" {
		t.Skip("instanceToCreate not set, skipping instance creation testing")
	}
	testEnv, err := NewIntegrationEnv()
	if err != nil {
		t.Fatalf("IntegrationEnv: %v", err)
	}
	defer testEnv.Close()
	if !testEnv.Config().UseProd {
		t.Skip("emulator doesn't support instance creation")
	}

	// Create an instance admin client
	timeout := 5 * time.Minute
	ctx, _ := context.WithTimeout(context.Background(), timeout)
	iAdminClient, err := testEnv.NewInstanceAdminClient()
	if err != nil {
		t.Fatalf("NewInstanceAdminClient: %v", err)
	}
	defer iAdminClient.Close()

	// Create a test instance
	conf := &InstanceConf{
		InstanceId:   instanceToCreate,
		ClusterId:    instanceToCreate + "-cluster",
		DisplayName:  "test instance",
		InstanceType: DEVELOPMENT,
		Zone:         instanceToCreateZone,
	}
	if err := iAdminClient.CreateInstance(ctx, conf); err != nil {
		t.Fatalf("CreateInstance: %v", err)
	}
	defer iAdminClient.DeleteInstance(ctx, instanceToCreate)

	// Check the created test instances
	iInfo, err := iAdminClient.InstanceInfo(ctx, instanceToCreate)
	if err != nil {
		t.Fatalf("InstanceInfo: %v", err)
	}
	if got, want := iInfo.Labels, conf.Labels; !cmp.Equal(got, want) {
		t.Fatalf("Labels: %v, want: %v", got, want)
	}

	// Test patterns to update instance labels
	tests := []struct {
		name string
		in   map[string]string
		out  map[string]string
	}{
		{
			name: "update labels",
			in:   map[string]string{"test-label-key": "test-label-value"},
			out:  map[string]string{"test-label-key": "test-label-value"},
		},
		{
			name: "update multiple labels",
			in:   map[string]string{"update-label-key-a": "update-label-value-a", "update-label-key-b": "update-label-value-b"},
			out:  map[string]string{"update-label-key-a": "update-label-value-a", "update-label-key-b": "update-label-value-b"},
		},
		{
			name: "not update existing labels",
			in:   nil, // nil map
			out:  map[string]string{"update-label-key-a": "update-label-value-a", "update-label-key-b": "update-label-value-b"},
		},
		{
			name: "delete labels",
			in:   map[string]string{}, // empty map
			out:  nil,
		},
	}
	for _, tt := range tests {
		t.Run(tt.name, func(t *testing.T) {
			confWithClusters := &InstanceWithClustersConfig{
				InstanceID: instanceToCreate,
				Labels:     tt.in,
			}
			if err := iAdminClient.UpdateInstanceWithClusters(ctx, confWithClusters); err != nil {
				t.Fatalf("UpdateInstanceWithClusters: %v", err)
			}
			iInfo, err := iAdminClient.InstanceInfo(ctx, instanceToCreate)
			if err != nil {
				t.Fatalf("InstanceInfo: %v", err)
			}
			if got, want := iInfo.Labels, tt.out; !cmp.Equal(got, want) {
				t.Fatalf("Labels: %v, want: %v", got, want)
			}
		})
	}
}

func TestIntegration_AdminUpdateInstanceAndSyncClusters(t *testing.T) {
	if instanceToCreate == "" {
		t.Skip("instanceToCreate not set, skipping instance update testing")
	}

	testEnv, err := NewIntegrationEnv()
	if err != nil {
		t.Fatalf("IntegrationEnv: %v", err)
	}
	defer testEnv.Close()

	if !testEnv.Config().UseProd {
		t.Skip("emulator doesn't support instance creation")
	}

	timeout := 5 * time.Minute
	ctx, _ := context.WithTimeout(context.Background(), timeout)

	iAdminClient, err := testEnv.NewInstanceAdminClient()
	if err != nil {
		t.Fatalf("NewInstanceAdminClient: %v", err)
	}
	defer iAdminClient.Close()

	clusterID := instanceToCreate + "-cluster"

	// Create a development instance
	conf := &InstanceConf{
		InstanceId:   instanceToCreate,
		ClusterId:    clusterID,
		DisplayName:  "test instance",
		Zone:         instanceToCreateZone,
		InstanceType: DEVELOPMENT,
		Labels:       map[string]string{"test-label-key": "test-label-value"},
	}
	if err := iAdminClient.CreateInstance(ctx, conf); err != nil {
		t.Fatalf("CreateInstance: %v", err)
	}
	defer iAdminClient.DeleteInstance(ctx, instanceToCreate)

	iInfo, err := iAdminClient.InstanceInfo(ctx, instanceToCreate)
	if err != nil {
		t.Fatalf("InstanceInfo: %v", err)
	}

	// Basic return values are tested elsewhere, check instance type
	if iInfo.InstanceType != DEVELOPMENT {
		t.Fatalf("Instance is not DEVELOPMENT: %v", iInfo.InstanceType)
	}
	if got, want := iInfo.Labels, conf.Labels; !cmp.Equal(got, want) {
		t.Fatalf("Labels: %v, want: %v", got, want)
	}

	// Update everything we can about the instance in one call.
	confWithClusters := &InstanceWithClustersConfig{
		InstanceID:   instanceToCreate,
		DisplayName:  "new display name",
		InstanceType: PRODUCTION,
		Labels:       map[string]string{"new-label-key": "new-label-value"},
		Clusters: []ClusterConfig{
			{ClusterID: clusterID, NumNodes: 5},
		},
	}

	results, err := UpdateInstanceAndSyncClusters(ctx, iAdminClient, confWithClusters)
	if err != nil {
		t.Fatalf("UpdateInstanceAndSyncClusters: %v", err)
	}

	wantResults := UpdateInstanceResults{
		InstanceUpdated: true,
		UpdatedClusters: []string{clusterID},
	}
	if diff := testutil.Diff(*results, wantResults); diff != "" {
		t.Fatalf("UpdateInstanceResults: got - want +\n%s", diff)
	}

	iInfo, err = iAdminClient.InstanceInfo(ctx, instanceToCreate)
	if err != nil {
		t.Fatalf("InstanceInfo: %v", err)
	}

	if iInfo.InstanceType != PRODUCTION {
		t.Fatalf("Instance type is not PRODUCTION: %v", iInfo.InstanceType)
	}
	if got, want := iInfo.Labels, confWithClusters.Labels; !cmp.Equal(got, want) {
		t.Fatalf("Labels: %v, want: %v", got, want)
	}
	if got, want := iInfo.DisplayName, confWithClusters.DisplayName; got != want {
		t.Fatalf("Display name: %q, want: %q", got, want)
	}

	cInfo, err := iAdminClient.GetCluster(ctx, instanceToCreate, clusterID)
	if err != nil {
		t.Fatalf("GetCluster: %v", err)
	}

	if cInfo.ServeNodes != 5 {
		t.Fatalf("NumNodes: %v, want: %v", cInfo.ServeNodes, 5)
	}

	// Now add a second cluster as the only change. The first cluster must also be provided so
	// it is not removed.
	clusterID2 := clusterID + "-2"
	confWithClusters = &InstanceWithClustersConfig{
		InstanceID: instanceToCreate,
		Clusters: []ClusterConfig{
			{ClusterID: clusterID},
			{ClusterID: clusterID2, NumNodes: 3, StorageType: SSD, Zone: instanceToCreateZone2},
		},
	}

	results, err = UpdateInstanceAndSyncClusters(ctx, iAdminClient, confWithClusters)
	if err != nil {
		t.Fatalf("UpdateInstanceAndSyncClusters: %v %v", confWithClusters, err)
	}

	wantResults = UpdateInstanceResults{
		InstanceUpdated: false,
		CreatedClusters: []string{clusterID2},
	}
	if diff := testutil.Diff(*results, wantResults); diff != "" {
		t.Fatalf("UpdateInstanceResults: got - want +\n%s", diff)
	}

	// Now update one cluster and delete the other
	confWithClusters = &InstanceWithClustersConfig{
		InstanceID: instanceToCreate,
		Clusters: []ClusterConfig{
			{ClusterID: clusterID, NumNodes: 4},
		},
	}

	results, err = UpdateInstanceAndSyncClusters(ctx, iAdminClient, confWithClusters)
	if err != nil {
		t.Fatalf("UpdateInstanceAndSyncClusters: %v %v", confWithClusters, err)
	}

	wantResults = UpdateInstanceResults{
		InstanceUpdated: false,
		UpdatedClusters: []string{clusterID},
		DeletedClusters: []string{clusterID2},
	}

	if diff := testutil.Diff(*results, wantResults); diff != "" {
		t.Fatalf("UpdateInstanceResults: got - want +\n%s", diff)
	}

	// Make sure the instance looks as we would expect
	clusters, err := iAdminClient.Clusters(ctx, conf.InstanceId)
	if err != nil {
		t.Fatalf("Clusters: %v", err)
	}

	if len(clusters) != 1 {
		t.Fatalf("Clusters length %v, want: 1", len(clusters))
	}

	wantCluster := &ClusterInfo{
		Name:       clusterID,
		Zone:       instanceToCreateZone,
		ServeNodes: 4,
		State:      "READY",
	}
	if diff := testutil.Diff(clusters[0], wantCluster); diff != "" {
		t.Fatalf("InstanceEquality: got - want +\n%s", diff)
	}
}

func TestIntegration_AdminSnapshot(t *testing.T) {
	testEnv, err := NewIntegrationEnv()
	if err != nil {
		t.Fatalf("IntegrationEnv: %v", err)
	}
	defer testEnv.Close()

	if !testEnv.Config().UseProd {
		t.Skip("emulator doesn't support snapshots")
	}

	timeout := 2 * time.Second
	if testEnv.Config().UseProd {
		timeout = 5 * time.Minute
	}
	ctx, _ := context.WithTimeout(context.Background(), timeout)

	adminClient, err := testEnv.NewAdminClient()
	if err != nil {
		t.Fatalf("NewAdminClient: %v", err)
	}
	defer adminClient.Close()

	table := testEnv.Config().Table
	cluster := testEnv.Config().Cluster

	list := func(cluster string) ([]*SnapshotInfo, error) {
		infos := []*SnapshotInfo(nil)

		it := adminClient.Snapshots(ctx, cluster)
		for {
			s, err := it.Next()
			if err == iterator.Done {
				break
			}
			if err != nil {
				return nil, err
			}
			infos = append(infos, s)
		}
		return infos, err
	}

	// Delete the table at the end of the test. Schedule ahead of time
	// in case the client fails
	defer deleteTable(ctx, t, adminClient, table)

	if err := adminClient.CreateTable(ctx, table); err != nil {
		t.Fatalf("Creating table: %v", err)
	}

	// Precondition: no snapshots
	snapshots, err := list(cluster)
	if err != nil {
		t.Fatalf("Initial snapshot list: %v", err)
	}
	if got, want := len(snapshots), 0; got != want {
		t.Fatalf("Initial snapshot list len: %d, want: %d", got, want)
	}

	// Create snapshot
	defer adminClient.DeleteSnapshot(ctx, cluster, "mysnapshot")

	if err = adminClient.SnapshotTable(ctx, table, cluster, "mysnapshot", 5*time.Hour); err != nil {
		t.Fatalf("Creating snaphot: %v", err)
	}

	// List snapshot
	snapshots, err = list(cluster)
	if err != nil {
		t.Fatalf("Listing snapshots: %v", err)
	}
	if got, want := len(snapshots), 1; got != want {
		t.Fatalf("Listing snapshot count: %d, want: %d", got, want)
	}
	if got, want := snapshots[0].Name, "mysnapshot"; got != want {
		t.Fatalf("Snapshot name: %s, want: %s", got, want)
	}
	if got, want := snapshots[0].SourceTable, table; got != want {
		t.Fatalf("Snapshot SourceTable: %s, want: %s", got, want)
	}
	if got, want := snapshots[0].DeleteTime, snapshots[0].CreateTime.Add(5*time.Hour); math.Abs(got.Sub(want).Minutes()) > 1 {
		t.Fatalf("Snapshot DeleteTime: %s, want: %s", got, want)
	}

	// Get snapshot
	snapshot, err := adminClient.SnapshotInfo(ctx, cluster, "mysnapshot")
	if err != nil {
		t.Fatalf("SnapshotInfo: %v", snapshot)
	}
	if got, want := *snapshot, *snapshots[0]; got != want {
		t.Fatalf("SnapshotInfo: %v, want: %v", got, want)
	}

	// Restore
	restoredTable := table + "-restored"
	defer deleteTable(ctx, t, adminClient, restoredTable)
	if err = adminClient.CreateTableFromSnapshot(ctx, restoredTable, cluster, "mysnapshot"); err != nil {
		t.Fatalf("CreateTableFromSnapshot: %v", err)
	}
	if _, err := adminClient.TableInfo(ctx, restoredTable); err != nil {
		t.Fatalf("Restored TableInfo: %v", err)
	}

	// Delete snapshot
	if err = adminClient.DeleteSnapshot(ctx, cluster, "mysnapshot"); err != nil {
		t.Fatalf("DeleteSnapshot: %v", err)
	}
	snapshots, err = list(cluster)
	if err != nil {
		t.Fatalf("List after Delete: %v", err)
	}
	if got, want := len(snapshots), 0; got != want {
		t.Fatalf("List after delete len: %d, want: %d", got, want)
	}
}

// instanceAdminClientMock is used to test FailedLocations field processing.
type instanceAdminClientMock struct {
	Clusters             []*btapb.Cluster
	UnavailableLocations []string
}

func (iacm *instanceAdminClientMock) ListClusters(ctx context.Context, req *btapb.ListClustersRequest, opts ...grpc.CallOption) (*btapb.ListClustersResponse, error) {
	res := btapb.ListClustersResponse{
		Clusters:        iacm.Clusters,
		FailedLocations: iacm.UnavailableLocations,
	}
	return &res, nil
}

func (iacm *instanceAdminClientMock) CreateInstance(ctx context.Context, in *btapb.CreateInstanceRequest, opts ...grpc.CallOption) (*longrunning.Operation, error) {
	return nil, nil
}

func (iacm *instanceAdminClientMock) GetInstance(ctx context.Context, in *btapb.GetInstanceRequest, opts ...grpc.CallOption) (*btapb.Instance, error) {
	return nil, nil
}

func (iacm *instanceAdminClientMock) ListInstances(ctx context.Context, in *btapb.ListInstancesRequest, opts ...grpc.CallOption) (*btapb.ListInstancesResponse, error) {
	return nil, nil
}

func (iacm *instanceAdminClientMock) UpdateInstance(ctx context.Context, in *btapb.Instance, opts ...grpc.CallOption) (*btapb.Instance, error) {
	return nil, nil
}

func (iacm *instanceAdminClientMock) PartialUpdateInstance(ctx context.Context, in *btapb.PartialUpdateInstanceRequest, opts ...grpc.CallOption) (*longrunning.Operation, error) {
	return nil, nil
}

func (iacm *instanceAdminClientMock) DeleteInstance(ctx context.Context, in *btapb.DeleteInstanceRequest, opts ...grpc.CallOption) (*emptypb.Empty, error) {
	return nil, nil
}

func (iacm *instanceAdminClientMock) CreateCluster(ctx context.Context, in *btapb.CreateClusterRequest, opts ...grpc.CallOption) (*longrunning.Operation, error) {
	return nil, nil
}

func (iacm *instanceAdminClientMock) GetCluster(ctx context.Context, in *btapb.GetClusterRequest, opts ...grpc.CallOption) (*btapb.Cluster, error) {
	return nil, nil
}

func (iacm *instanceAdminClientMock) UpdateCluster(ctx context.Context, in *btapb.Cluster, opts ...grpc.CallOption) (*longrunning.Operation, error) {
	return nil, nil
}

func (iacm *instanceAdminClientMock) DeleteCluster(ctx context.Context, in *btapb.DeleteClusterRequest, opts ...grpc.CallOption) (*emptypb.Empty, error) {
	return nil, nil
}

func (iacm *instanceAdminClientMock) CreateAppProfile(ctx context.Context, in *btapb.CreateAppProfileRequest, opts ...grpc.CallOption) (*btapb.AppProfile, error) {
	return nil, nil
}

func (iacm *instanceAdminClientMock) GetAppProfile(ctx context.Context, in *btapb.GetAppProfileRequest, opts ...grpc.CallOption) (*btapb.AppProfile, error) {
	return nil, nil
}

func (iacm *instanceAdminClientMock) ListAppProfiles(ctx context.Context, in *btapb.ListAppProfilesRequest, opts ...grpc.CallOption) (*btapb.ListAppProfilesResponse, error) {
	return nil, nil
}

func (iacm *instanceAdminClientMock) UpdateAppProfile(ctx context.Context, in *btapb.UpdateAppProfileRequest, opts ...grpc.CallOption) (*longrunning.Operation, error) {
	return nil, nil
}

func (iacm *instanceAdminClientMock) DeleteAppProfile(ctx context.Context, in *btapb.DeleteAppProfileRequest, opts ...grpc.CallOption) (*emptypb.Empty, error) {
	return nil, nil
}

func (iacm *instanceAdminClientMock) GetIamPolicy(ctx context.Context, in *v1.GetIamPolicyRequest, opts ...grpc.CallOption) (*v1.Policy, error) {
	return nil, nil
}

func (iacm *instanceAdminClientMock) SetIamPolicy(ctx context.Context, in *v1.SetIamPolicyRequest, opts ...grpc.CallOption) (*v1.Policy, error) {
	return nil, nil
}

func (iacm *instanceAdminClientMock) TestIamPermissions(ctx context.Context, in *v1.TestIamPermissionsRequest, opts ...grpc.CallOption) (*v1.TestIamPermissionsResponse, error) {
	return nil, nil
}

func TestIntegration_InstanceAdminClient_Clusters_WithFailedLocations(t *testing.T) {
	testEnv, err := NewIntegrationEnv()
	if err != nil {
		t.Fatalf("IntegrationEnv: %v", err)
	}
	defer testEnv.Close()

	if !testEnv.Config().UseProd {
		t.Skip("emulator doesn't support snapshots")
	}

	iAdminClient, err := testEnv.NewInstanceAdminClient()
	if err != nil {
		t.Fatalf("NewInstanceAdminClient: %v", err)
	}
	defer iAdminClient.Close()

	cluster1 := btapb.Cluster{Name: "cluster1"}
	failedLoc := "euro1"

	iAdminClient.iClient = &instanceAdminClientMock{
		Clusters:             []*btapb.Cluster{&cluster1},
		UnavailableLocations: []string{failedLoc},
	}

	cis, err := iAdminClient.Clusters(context.Background(), "instance-id")
	convertedErr, ok := err.(ErrPartiallyUnavailable)
	if !ok {
		t.Fatalf("want error ErrPartiallyUnavailable, got other")
	}
	if got, want := len(convertedErr.Locations), 1; got != want {
		t.Fatalf("want %v failed locations, got %v", want, got)
	}
	if got, want := convertedErr.Locations[0], failedLoc; got != want {
		t.Fatalf("want failed location %v, got %v", want, got)
	}
	if got, want := len(cis), 1; got != want {
		t.Fatalf("want %v failed locations, got %v", want, got)
	}
	if got, want := cis[0].Name, cluster1.Name; got != want {
		t.Fatalf("want cluster %v, got %v", want, got)
	}
}

func TestIntegration_Granularity(t *testing.T) {
	testEnv, err := NewIntegrationEnv()
	if err != nil {
		t.Fatalf("IntegrationEnv: %v", err)
	}
	defer testEnv.Close()

	timeout := 2 * time.Second
	if testEnv.Config().UseProd {
		timeout = 5 * time.Minute
	}
	ctx, _ := context.WithTimeout(context.Background(), timeout)

	adminClient, err := testEnv.NewAdminClient()
	if err != nil {
		t.Fatalf("NewAdminClient: %v", err)
	}
	defer adminClient.Close()

	list := func() []string {
		tbls, err := adminClient.Tables(ctx)
		if err != nil {
			t.Fatalf("Fetching list of tables: %v", err)
		}
		sort.Strings(tbls)
		return tbls
	}
	containsAll := func(got, want []string) bool {
		gotSet := make(map[string]bool)

		for _, s := range got {
			gotSet[s] = true
		}
		for _, s := range want {
			if !gotSet[s] {
				return false
			}
		}
		return true
	}

	defer deleteTable(ctx, t, adminClient, "mytable")

	if err := adminClient.CreateTable(ctx, "mytable"); err != nil {
		t.Fatalf("Creating table: %v", err)
	}

	tables := list()
	if got, want := tables, []string{"mytable"}; !containsAll(got, want) {
		t.Errorf("adminClient.Tables returned %#v, want %#v", got, want)
	}

	// calling ModifyColumnFamilies to check the granularity of table
	prefix := adminClient.instancePrefix()
	req := &btapb.ModifyColumnFamiliesRequest{
		Name: prefix + "/tables/" + "mytable",
		Modifications: []*btapb.ModifyColumnFamiliesRequest_Modification{{
			Id:  "cf",
			Mod: &btapb.ModifyColumnFamiliesRequest_Modification_Create{&btapb.ColumnFamily{}},
		}},
	}
	table, err := adminClient.tClient.ModifyColumnFamilies(ctx, req)
	if err != nil {
		t.Fatalf("Creating column family: %v", err)
	}
	if table.Granularity != btapb.Table_TimestampGranularity(btapb.Table_MILLIS) {
		t.Errorf("ModifyColumnFamilies returned granularity %#v, want %#v", table.Granularity, btapb.Table_TimestampGranularity(btapb.Table_MILLIS))
	}
}

func TestIntegration_InstanceAdminClient_AppProfile(t *testing.T) {
	testEnv, err := NewIntegrationEnv()
	if err != nil {
		t.Fatalf("IntegrationEnv: %v", err)
	}
	defer testEnv.Close()

	timeout := 2 * time.Second
	if testEnv.Config().UseProd {
		timeout = 5 * time.Minute
	}
	ctx, cancel := context.WithTimeout(context.Background(), timeout)
	defer cancel()

	adminClient, err := testEnv.NewAdminClient()
	if err != nil {
		t.Fatalf("NewAdminClient: %v", err)
	}
	defer adminClient.Close()

	iAdminClient, err := testEnv.NewInstanceAdminClient()
	if err != nil {
		t.Fatalf("NewInstanceAdminClient: %v", err)
	}

	if iAdminClient == nil {
		return
	}

	defer iAdminClient.Close()
	profile := ProfileConf{
		ProfileID:     "app_profile1",
		InstanceID:    adminClient.instance,
		ClusterID:     testEnv.Config().Cluster,
		Description:   "creating new app profile 1",
		RoutingPolicy: SingleClusterRouting,
	}

	createdProfile, err := iAdminClient.CreateAppProfile(ctx, profile)
	if err != nil {
		t.Fatalf("Creating app profile: %v", err)
	}

	gotProfile, err := iAdminClient.GetAppProfile(ctx, adminClient.instance, "app_profile1")
	if err != nil {
		t.Fatalf("Get app profile: %v", err)
	}

	if !proto.Equal(createdProfile, gotProfile) {
		t.Fatalf("created profile: %s, got profile: %s", createdProfile.Name, gotProfile.Name)
	}

	list := func(instanceID string) ([]*btapb.AppProfile, error) {
		profiles := []*btapb.AppProfile(nil)

		it := iAdminClient.ListAppProfiles(ctx, instanceID)
		for {
			s, err := it.Next()
			if err == iterator.Done {
				break
			}
			if err != nil {
				return nil, err
			}
			profiles = append(profiles, s)
		}
		return profiles, err
	}

	profiles, err := list(adminClient.instance)
	if err != nil {
		t.Fatalf("List app profile: %v", err)
	}

	if got, want := len(profiles), 1; got != want {
		t.Fatalf("Initial app profile list len: %d, want: %d", got, want)
	}

	for _, test := range []struct {
		desc   string
		uattrs ProfileAttrsToUpdate
		want   *btapb.AppProfile // nil means error
	}{
		{
			desc:   "empty update",
			uattrs: ProfileAttrsToUpdate{},
			want:   nil,
		},

		{
			desc:   "empty description update",
			uattrs: ProfileAttrsToUpdate{Description: ""},
			want: &btapb.AppProfile{
				Name:          gotProfile.Name,
				Description:   "",
				RoutingPolicy: gotProfile.RoutingPolicy,
				Etag:          gotProfile.Etag,
			},
		},
		{
			desc: "routing update",
			uattrs: ProfileAttrsToUpdate{
				RoutingPolicy: SingleClusterRouting,
				ClusterID:     testEnv.Config().Cluster,
			},
			want: &btapb.AppProfile{
				Name:        gotProfile.Name,
				Description: "",
				Etag:        gotProfile.Etag,
				RoutingPolicy: &btapb.AppProfile_SingleClusterRouting_{
					SingleClusterRouting: &btapb.AppProfile_SingleClusterRouting{
						ClusterId: testEnv.Config().Cluster,
					},
				},
			},
		},
	} {
		err = iAdminClient.UpdateAppProfile(ctx, adminClient.instance, "app_profile1", test.uattrs)
		if err != nil {
			if test.want != nil {
				t.Errorf("%s: %v", test.desc, err)
			}
			continue
		}
		if err == nil && test.want == nil {
			t.Errorf("%s: got nil, want error", test.desc)
			continue
		}

		got, _ := iAdminClient.GetAppProfile(ctx, adminClient.instance, "app_profile1")

		if !proto.Equal(got, test.want) {
			t.Fatalf("%s : got profile : %v, want profile: %v", test.desc, gotProfile, test.want)
		}

	}

	err = iAdminClient.DeleteAppProfile(ctx, adminClient.instance, "app_profile1")
	if err != nil {
		t.Fatalf("Delete app profile: %v", err)
	}
}

func TestIntegration_InstanceUpdate(t *testing.T) {
	testEnv, err := NewIntegrationEnv()
	if err != nil {
		t.Fatalf("IntegrationEnv: %v", err)
	}
	defer testEnv.Close()

	timeout := 2 * time.Second
	if testEnv.Config().UseProd {
		timeout = 5 * time.Minute
	}
	ctx, cancel := context.WithTimeout(context.Background(), timeout)
	defer cancel()

	adminClient, err := testEnv.NewAdminClient()
	if err != nil {
		t.Fatalf("NewAdminClient: %v", err)
	}

	defer adminClient.Close()

	iAdminClient, err := testEnv.NewInstanceAdminClient()
	if err != nil {
		t.Fatalf("NewInstanceAdminClient: %v", err)
	}

	if iAdminClient == nil {
		return
	}

	defer iAdminClient.Close()

	iInfo, err := iAdminClient.InstanceInfo(ctx, adminClient.instance)
	if err != nil {
		t.Errorf("InstanceInfo: %v", err)
	}

	if iInfo.Name != adminClient.instance {
		t.Errorf("InstanceInfo returned name %#v, want %#v", iInfo.Name, adminClient.instance)
	}

	if iInfo.DisplayName != adminClient.instance {
		t.Errorf("InstanceInfo returned name %#v, want %#v", iInfo.Name, adminClient.instance)
	}

	const numNodes = 4
	// update cluster nodes
	if err := iAdminClient.UpdateCluster(ctx, adminClient.instance, testEnv.Config().Cluster, int32(numNodes)); err != nil {
		t.Errorf("UpdateCluster: %v", err)
	}

	// get cluster after updating
	cis, err := iAdminClient.GetCluster(ctx, adminClient.instance, testEnv.Config().Cluster)
	if err != nil {
		t.Errorf("GetCluster %v", err)
	}
	if cis.ServeNodes != int(numNodes) {
		t.Errorf("ServeNodes returned %d, want %d", cis.ServeNodes, int(numNodes))
	}
}

func TestIntegration_AdminBackup(t *testing.T) {
	testEnv, err := NewIntegrationEnv()
	if err != nil {
		t.Fatalf("IntegrationEnv: %v", err)
	}
	defer testEnv.Close()

	if !testEnv.Config().UseProd {
		t.Skip("emulator doesn't support backups")
	}

	timeout := 5 * time.Minute
	ctx, _ := context.WithTimeout(context.Background(), timeout)

	adminClient, err := testEnv.NewAdminClient()
	if err != nil {
		t.Fatalf("NewAdminClient: %v", err)
	}
	defer adminClient.Close()

	tblConf := TableConf{
		TableID: testEnv.Config().Table,
		Families: map[string]GCPolicy{
			"fam1": MaxVersionsPolicy(1),
			"fam2": MaxVersionsPolicy(2),
		},
	}
	if err := adminClient.CreateTableFromConf(ctx, &tblConf); err != nil {
		t.Fatalf("Creating table from TableConf: %v", err)
	}
	// Delete the table at the end of the test. Schedule ahead of time
	// in case the client fails
	defer deleteTable(ctx, t, adminClient, tblConf.TableID)

	sourceInstance := testEnv.Config().Instance
	sourceCluster := testEnv.Config().Cluster

	iAdminClient, err := testEnv.NewInstanceAdminClient()
	if err != nil {
		t.Fatalf("NewInstanceAdminClient: %v", err)
	}
	defer iAdminClient.Close()
	diffInstance := testEnv.Config().Instance + "-diff"
	diffCluster := sourceCluster + "-diff"
	conf := &InstanceConf{
		InstanceId:   diffInstance,
		ClusterId:    diffCluster,
		DisplayName:  "different test sourceInstance",
		Zone:         instanceToCreateZone2,
		InstanceType: DEVELOPMENT,
		Labels:       map[string]string{"test-label-key": "test-label-value"},
	}
	defer iAdminClient.DeleteInstance(ctx, diffInstance)
	// Create different instance to restore table.
	if err := iAdminClient.CreateInstance(ctx, conf); err != nil {
		t.Errorf("CreateInstance: %v", err)
	}

	list := func(cluster string) ([]*BackupInfo, error) {
		infos := []*BackupInfo(nil)

		it := adminClient.Backups(ctx, cluster)
		for {
			s, err := it.Next()
			if err == iterator.Done {
				break
			}
			if err != nil {
				return nil, err
			}
			infos = append(infos, s)
		}
		return infos, err
	}

	// Precondition: no backups
	backups, err := list(sourceCluster)
	if err != nil {
		t.Fatalf("Initial backup list: %v", err)
	}
	if got, want := len(backups), 0; got != want {
		t.Fatalf("Initial backup list len: %d, want: %d", got, want)
	}

	// Create backup
	backupName := "mybackup"
	defer adminClient.DeleteBackup(ctx, sourceCluster, "mybackup")

	if err = adminClient.CreateBackup(ctx, tblConf.TableID, sourceCluster, backupName, time.Now().Add(8*time.Hour)); err != nil {
		t.Fatalf("Creating backup: %v", err)
	}

	// List backup
	backups, err = list(sourceCluster)
	if err != nil {
		t.Fatalf("Listing backups: %v", err)
	}
	if got, want := len(backups), 1; got != want {
		t.Errorf("Listing backup count: %d, want: %d", got, want)
	}
	if got, want := backups[0].Name, backupName; got != want {
		t.Errorf("Backup name: %s, want: %s", got, want)
	}
	if got, want := backups[0].SourceTable, tblConf.TableID; got != want {
		t.Errorf("Backup SourceTable: %s, want: %s", got, want)
	}
	if got, want := backups[0].ExpireTime, backups[0].StartTime.Add(8*time.Hour); math.Abs(got.Sub(want).Minutes()) > 1 {
		t.Errorf("Backup ExpireTime: %s, want: %s", got, want)
	}

	// Get backup
	backup, err := adminClient.BackupInfo(ctx, sourceCluster, backupName)
	if err != nil {
		t.Fatalf("BackupInfo: %v", backup)
	}
<<<<<<< HEAD
	if got, want := *backup, *backups[0]; got != want {
=======
	if got, want := *backup, *backups[0]; cmp.Equal(got, &want) {
>>>>>>> 2fd402b2
		t.Errorf("BackupInfo: %v, want: %v", got, want)
	}

	// Update backup
	newExpireTime := time.Now().Add(10 * time.Hour)
	err = adminClient.UpdateBackup(ctx, sourceCluster, backupName, newExpireTime)
	if err != nil {
		t.Fatalf("UpdateBackup failed: %v", err)
	}

	// Check that updated backup has the correct expire time
	updatedBackup, err := adminClient.BackupInfo(ctx, sourceCluster, backupName)
	if err != nil {
		t.Fatalf("BackupInfo: %v", err)
	}
	backup.ExpireTime = newExpireTime
	// Server clock and local clock may not be perfectly sync'ed.
	if got, want := *updatedBackup, *backup; got.ExpireTime.Sub(want.ExpireTime) > time.Minute {
		t.Errorf("BackupInfo: %v, want: %v", got, want)
	}

	// Restore backup
	restoredTable := tblConf.TableID + "-restored"
	defer deleteTable(ctx, t, adminClient, restoredTable)
	if err = adminClient.RestoreTable(ctx, restoredTable, sourceCluster, backupName); err != nil {
		t.Fatalf("RestoreTable: %v", err)
	}
	if _, err := adminClient.TableInfo(ctx, restoredTable); err != nil {
		t.Fatalf("Restored TableInfo: %v", err)
	}
	// Restore backup to different instance
	restoreTableName := tblConf.TableID + "-diff-restored"
	diffConf := IntegrationTestConfig{
		Project:  testEnv.Config().Project,
		Instance: diffInstance,
		Cluster:  diffCluster,
		Table:    restoreTableName,
	}
	env := &ProdEnv{
		config: diffConf,
	}
	dAdminClient, err := env.NewAdminClient()
	if err != nil {
		t.Errorf("NewAdminClient: %v", err)
	}
	defer dAdminClient.Close()

	defer deleteTable(ctx, t, dAdminClient, restoreTableName)
	if err = dAdminClient.RestoreTableFrom(ctx, sourceInstance, restoreTableName, sourceCluster, "mybackup"); err != nil {
		t.Fatalf("RestoreTableFrom: %v", err)
	}
	tblInfo, err := dAdminClient.TableInfo(ctx, restoreTableName)
	if err != nil {
		t.Fatalf("Restored to different sourceInstance failed, TableInfo: %v", err)
	}
	families := tblInfo.Families
	sort.Strings(tblInfo.Families)
	wantFams := []string{"fam1", "fam2"}
	if !testutil.Equal(families, wantFams) {
		t.Errorf("Column family mismatch, got %v, want %v", tblInfo.Families, wantFams)
	}

	// Delete backup
	if err = adminClient.DeleteBackup(ctx, sourceCluster, backupName); err != nil {
		t.Fatalf("DeleteBackup: %v", err)
	}
	backups, err = list(sourceCluster)
	if err != nil {
		t.Fatalf("List after Delete: %v", err)
	}
	if got, want := len(backups), 0; got != want {
		t.Errorf("List after delete len: %d, want: %d", got, want)
	}
}

// TestIntegration_DirectPathFallback tests the CFE fallback when the directpath net is blackholed.
func TestIntegration_DirectPathFallback(t *testing.T) {
	ctx := context.Background()
	testEnv, _, _, table, _, cleanup, err := setupIntegration(ctx, t)
	if err != nil {
		t.Fatal(err)
	}
	defer cleanup()

	if !testEnv.Config().AttemptDirectPath {
		t.Skip()
	}

	if len(blackholeDpv6Cmd) == 0 {
		t.Fatal("-it.blackhole-dpv6-cmd unset")
	}
	if len(blackholeDpv4Cmd) == 0 {
		t.Fatal("-it.blackhole-dpv4-cmd unset")
	}
	if len(allowDpv6Cmd) == 0 {
		t.Fatal("-it.allowdpv6-cmd unset")
	}
	if len(allowDpv4Cmd) == 0 {
		t.Fatal("-it.allowdpv4-cmd unset")
	}

	if err := populatePresidentsGraph(table); err != nil {
		t.Fatal(err)
	}

	// Precondition: wait for DirectPath to connect.
	dpEnabled := examineTraffic(ctx, testEnv, table, false)
	if !dpEnabled {
		t.Fatalf("Failed to observe RPCs over DirectPath")
	}

	// Enable the blackhole, which will prevent communication with grpclb and thus DirectPath.
	blackholeDirectPath(testEnv, t)
	dpDisabled := examineTraffic(ctx, testEnv, table, true)
	if !dpDisabled {
		t.Fatalf("Failed to fallback to CFE after blackhole DirectPath")
	}

	// Disable the blackhole, and client should use DirectPath again.
	allowDirectPath(testEnv, t)
	dpEnabled = examineTraffic(ctx, testEnv, table, false)
	if !dpEnabled {
		t.Fatalf("Failed to fallback to CFE after blackhole DirectPath")
	}
}

// examineTraffic returns whether RPCs use DirectPath (blackholeDP = false) or CFE (blackholeDP = true).
func examineTraffic(ctx context.Context, testEnv IntegrationEnv, table *Table, blackholeDP bool) bool {
	numCount := 0
	const (
		numRPCsToSend  = 20
		minCompleteRPC = 40
	)

	start := time.Now()
	for time.Since(start) < 2*time.Minute {
		for i := 0; i < numRPCsToSend; i++ {
			_, _ = table.ReadRow(ctx, "j§adams")
			if _, useDP := isDirectPathRemoteAddress(testEnv); useDP != blackholeDP {
				numCount++
				if numCount >= minCompleteRPC {
					return true
				}
			}
			time.Sleep(100 * time.Millisecond)
		}
	}
	return false
}

func setupIntegration(ctx context.Context, t *testing.T) (_ IntegrationEnv, _ *Client, _ *AdminClient, table *Table, tableName string, cleanup func(), _ error) {
	testEnv, err := NewIntegrationEnv()
	if err != nil {
		return nil, nil, nil, nil, "", nil, err
	}

	var timeout time.Duration
	if testEnv.Config().UseProd {
		timeout = 10 * time.Minute
		t.Logf("Running test against production")
	} else {
		timeout = 5 * time.Minute
		t.Logf("bttest.Server running on %s", testEnv.Config().AdminEndpoint)
	}
	ctx, cancel := context.WithTimeout(ctx, timeout)

	client, err := testEnv.NewClient()
	if err != nil {
		return nil, nil, nil, nil, "", nil, err
	}

	adminClient, err := testEnv.NewAdminClient()
	if err != nil {
		return nil, nil, nil, nil, "", nil, err
	}

	if testEnv.Config().UseProd {
		// TODO: tables may not be successfully deleted in some cases, and will
		// become obsolete. We may need a way to automatically delete them.
		tableName = tableNameSpace.New()
	} else {
		tableName = testEnv.Config().Table
	}

	if err := adminClient.CreateTable(ctx, tableName); err != nil {
		cancel()
		return nil, nil, nil, nil, "", nil, err
	}
	if err := adminClient.CreateColumnFamily(ctx, tableName, "follows"); err != nil {
		cancel()
		return nil, nil, nil, nil, "", nil, err
	}

	return testEnv, client, adminClient, client.Open(tableName), tableName, func() {
		if err := adminClient.DeleteTable(ctx, tableName); err != nil {
			t.Errorf("DeleteTable got error %v", err)
		}
		cancel()
		client.Close()
		adminClient.Close()
	}, nil
}

func formatReadItem(ri ReadItem) string {
	// Use the column qualifier only to make the test data briefer.
	col := ri.Column[strings.Index(ri.Column, ":")+1:]
	return fmt.Sprintf("%s-%s-%s", ri.Row, col, ri.Value)
}

func fill(b, sub []byte) {
	for len(b) > len(sub) {
		n := copy(b, sub)
		b = b[n:]
	}
}

func clearTimestamps(r Row) {
	for _, ris := range r {
		for i := range ris {
			ris[i].Timestamp = 0
		}
	}
}

func deleteTable(ctx context.Context, t *testing.T, ac *AdminClient, name string) {
	bo := gax.Backoff{
		Initial:    100 * time.Millisecond,
		Max:        2 * time.Second,
		Multiplier: 1.2,
	}
	ctx, _ = context.WithTimeout(ctx, time.Second*30)

	err := internal.Retry(ctx, bo, func() (bool, error) {
		err := ac.DeleteTable(ctx, name)
		if err != nil {
			return false, err
		}
		return true, nil
	})
	if err != nil {
		t.Logf("DeleteTable: %v", err)
	}
}

func verifyDirectPathRemoteAddress(testEnv IntegrationEnv, t *testing.T) {
	t.Helper()
	if !testEnv.Config().AttemptDirectPath {
		return
	}
	if remoteIP, res := isDirectPathRemoteAddress(testEnv); !res {
		if testEnv.Config().DirectPathIPV4Only {
			t.Fatalf("Expect to access DirectPath via ipv4 only, but RPC was destined to %s", remoteIP)
		} else {
			t.Fatalf("Expect to access DirectPath via ipv4 or ipv6, but RPC was destined to %s", remoteIP)
		}
	}
}

func isDirectPathRemoteAddress(testEnv IntegrationEnv) (_ string, _ bool) {
	remoteIP := testEnv.Peer().Addr.String()
	// DirectPath ipv4-only can only use ipv4 traffic.
	if testEnv.Config().DirectPathIPV4Only {
		return remoteIP, strings.HasPrefix(remoteIP, directPathIPV4Prefix)
	}
	// DirectPath ipv6 can use either ipv4 or ipv6 traffic.
	return remoteIP, strings.HasPrefix(remoteIP, directPathIPV4Prefix) || strings.HasPrefix(remoteIP, directPathIPV6Prefix)
}

func blackholeDirectPath(testEnv IntegrationEnv, t *testing.T) {
	cmdRes := exec.Command("bash", "-c", blackholeDpv4Cmd)
	out, _ := cmdRes.CombinedOutput()
	t.Logf(string(out))
	if testEnv.Config().DirectPathIPV4Only {
		return
	}
	cmdRes = exec.Command("bash", "-c", blackholeDpv6Cmd)
	out, _ = cmdRes.CombinedOutput()
	t.Logf(string(out))
}

func allowDirectPath(testEnv IntegrationEnv, t *testing.T) {
	cmdRes := exec.Command("bash", "-c", allowDpv4Cmd)
	out, _ := cmdRes.CombinedOutput()
	t.Logf(string(out))
	if testEnv.Config().DirectPathIPV4Only {
		return
	}
	cmdRes = exec.Command("bash", "-c", allowDpv6Cmd)
	out, _ = cmdRes.CombinedOutput()
	t.Logf(string(out))
}<|MERGE_RESOLUTION|>--- conflicted
+++ resolved
@@ -2536,11 +2536,7 @@
 	if err != nil {
 		t.Fatalf("BackupInfo: %v", backup)
 	}
-<<<<<<< HEAD
-	if got, want := *backup, *backups[0]; got != want {
-=======
 	if got, want := *backup, *backups[0]; cmp.Equal(got, &want) {
->>>>>>> 2fd402b2
 		t.Errorf("BackupInfo: %v, want: %v", got, want)
 	}
 
