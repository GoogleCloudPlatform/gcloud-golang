// Copyright 2020 Google LLC
//
// Licensed under the Apache License, Version 2.0 (the "License");
// you may not use this file except in compliance with the License.
// You may obtain a copy of the License at
//
//     https://www.apache.org/licenses/LICENSE-2.0
//
// Unless required by applicable law or agreed to in writing, software
// distributed under the License is distributed on an "AS IS" BASIS,
// WITHOUT WARRANTIES OR CONDITIONS OF ANY KIND, either express or implied.
// See the License for the specific language governing permissions and

/*
Package pubsublite provides an easy way to publish and receive messages using
Google Pub/Sub Lite.

Google Pub/Sub services are designed to provide reliable, many-to-many,
asynchronous messaging between applications. Publisher applications can send
messages to a topic and other applications can subscribe to that topic to
receive the messages. By decoupling senders and receivers, Google Pub/Sub allows
developers to communicate between independently written applications.

Compared to Cloud Pub/Sub, Pub/Sub Lite provides partitioned zonal data storage
with predefined throughput and storage capacity. Guidance on how to choose
between Cloud Pub/Sub and Pub/Sub Lite is available at
https://cloud.google.com/pubsub/docs/choosing-pubsub-or-lite.

More information about Pub/Sub Lite is available at
https://cloud.google.com/pubsub/lite.

See https://pkg.go.dev/cloud.google.com/go for authentication, timeouts,
connection pooling and similar aspects of this package.

Note: This library is in ALPHA. Backwards-incompatible changes may be made
before stable v1.0.0 is released.


Creating Topics

Messages are published to topics. Pub/Sub Lite topics may be created like so:

  const topicPath = "projects/my-project/locations/us-central1-c/topics/my-topic"
  topicConfig := pubsublite.TopicConfig{
    Name:                       topicPath,
    PartitionCount:             1,
    PublishCapacityMiBPerSec:   4,
    SubscribeCapacityMiBPerSec: 4,
    PerPartitionBytes:          30 * 1024 * 1024 * 1024,  // 30 GiB
    RetentionDuration:          pubsublite.InfiniteRetention,
  }
  adminClient, err := pubsublite.NewAdminClient(ctx, "us-central1")
  if err != nil {
    // TODO: Handle error.
  }
  topic, err = adminClient.CreateTopic(ctx, topicConfig)
  if err != nil {
    // TODO: Handle error.
  }

See https://cloud.google.com/pubsub/lite/docs/topics for more information about
how Pub/Sub Lite topics are configured.

See https://cloud.google.com/pubsub/lite/docs/locations for the list of regions
and zones where Pub/Sub Lite is available.


Publishing

The pubsublite/ps subpackage contains clients for publishing and receiving
messages, which have similar interfaces to their Topic and Subscription
counterparts in the Cloud Pub/Sub library:
https://pkg.go.dev/cloud.google.com/go/pubsub.

Pub/Sub Lite uses gRPC streams extensively for high throughput. For more
differences, see https://pkg.go.dev/cloud.google.com/go/pubsublite/ps.

To publish messages to a topic, first create a PublisherClient:

<<<<<<< HEAD
  publisher, err := ps.NewPublisherClient(ctx, topicPath)
=======
  publisher, err := ps.NewPublisherClient(ctx, ps.DefaultPublishSettings, topicPath)
  if err != nil {
    // TODO: Handle error.
  }
>>>>>>> b8f91b73

Then call Publish:

  result := publisher.Publish(ctx, &pubsub.Message{Data: []byte("payload")})

Publish queues the message for publishing and returns immediately. When enough
messages have accumulated, or enough time has elapsed, the batch of messages is
sent to the Pub/Sub Lite service. Thresholds for batching can be configured in
PublishSettings.

Publish returns a PublishResult, which behaves like a future; its Get method
blocks until the message has been sent (or has failed to be sent) to the
service:

  id, err := result.Get(ctx)
  if err != nil {
    // TODO: Handle error.
  }

Once you've finishing publishing, call Stop to flush all messages to the service
and close gRPC streams:

  publisher.Stop()

See https://cloud.google.com/pubsub/lite/docs/publishing for more information
about publishing.


Creating Subscriptions

To receive messages published to a topic, create a subscription to the topic.
There may be more than one subscription per topic; each message that is
published to the topic will be delivered to all of its subscriptions.

Pub/Sub Lite subscriptions may be created like so:

  const subscriptionPath = "projects/my-project/locations/us-central1-c/subscriptions/my-subscription"
  subscriptionConfig := pubsublite.SubscriptionConfig{
    Name:                subscriptionPath,
    Topic:               topicPath,
    DeliveryRequirement: pubsublite.DeliverImmediately,
  }
  subscription, err = adminClient.CreateSubscription(ctx, subscriptionConfig)
  if err != nil {
    // TODO: Handle error.
  }

See https://cloud.google.com/pubsub/lite/docs/subscriptions for more information
about how subscriptions are configured.


Receiving

To receive messages for a subscription, first create a SubscriberClient:

  subscriber, err := ps.NewSubscriberClient(ctx, subscriptionPath)

Messages are then consumed from a subscription via callback.

  cctx, cancel := context.WithCancel(ctx)
  err = subscriber.Receive(cctx, func(ctx context.Context, m *pubsub.Message) {
    log.Printf("Got message: %s", m.Data)
    m.Ack()
  })
  if err != nil {
    // TODO: Handle error.
  }

The callback may be invoked concurrently by multiple goroutines (one per
partition that the subscriber client is connected to). To terminate a call to
Receive, cancel its context:

  cancel()

Clients must call pubsub.Message.Ack() or pubsub.Message.Nack() for every
message received. Pub/Sub Lite does not have ACK deadlines. Pub/Sub Lite also
does not actually have the concept of NACK. The default behavior terminates the
SubscriberClient. In Pub/Sub Lite, only a single subscriber for a given
subscription is connected to any partition at a time, and there is no other
client that may be able to handle messages.

See https://cloud.google.com/pubsub/lite/docs/subscribing for more information
about receiving messages.
*/
package pubsublite // import "cloud.google.com/go/pubsublite"<|MERGE_RESOLUTION|>--- conflicted
+++ resolved
@@ -77,14 +77,10 @@
 
 To publish messages to a topic, first create a PublisherClient:
 
-<<<<<<< HEAD
   publisher, err := ps.NewPublisherClient(ctx, topicPath)
-=======
-  publisher, err := ps.NewPublisherClient(ctx, ps.DefaultPublishSettings, topicPath)
   if err != nil {
     // TODO: Handle error.
   }
->>>>>>> b8f91b73
 
 Then call Publish:
 
