// Copyright 2020 Google LLC
//
// Licensed under the Apache License, Version 2.0 (the "License");
// you may not use this file except in compliance with the License.
// You may obtain a copy of the License at
//
//     https://www.apache.org/licenses/LICENSE-2.0
//
// Unless required by applicable law or agreed to in writing, software
// distributed under the License is distributed on an "AS IS" BASIS,
// WITHOUT WARRANTIES OR CONDITIONS OF ANY KIND, either express or implied.
// See the License for the specific language governing permissions and

package ps

import (
	"context"
	"errors"
	"sync"

	"cloud.google.com/go/pubsub"
	"cloud.google.com/go/pubsublite/internal/wire"
	"google.golang.org/api/option"

	ipubsub "cloud.google.com/go/internal/pubsub"
)

var (
	errNackCalled       = errors.New("pubsublite: subscriber client does not support nack. See NackHandler for how to customize nack handling")
	errDuplicateReceive = errors.New("pubsublite: receive is already in progress for this subscriber client")
)

// handleNack is the default NackHandler implementation.
func handleNack(_ *pubsub.Message) error {
	return errNackCalled
}

// pslAckHandler is the AckHandler for Pub/Sub Lite.
type pslAckHandler struct {
	ackh        wire.AckConsumer
	msg         *pubsub.Message
	nackh       NackHandler
	subInstance *subscriberInstance
}

func (ah *pslAckHandler) OnAck() {
	if ah.subInstance == nil {
		return
	}

	ah.ackh.Ack()
	ah.subInstance = nil
}

func (ah *pslAckHandler) OnNack() {
	if ah.subInstance == nil {
		return
	}

	err := ah.nackh(ah.msg)
	if err != nil {
		// If the NackHandler returns an error, shut down the subscriber client.
		ah.subInstance.Terminate(err)
	} else {
		// If the NackHandler succeeds, just ack the message.
		ah.ackh.Ack()
	}
	ah.subInstance = nil
}

// wireSubscriberFactory is a factory for creating wire subscribers, which can
// be overridden with a mock in unit tests.
type wireSubscriberFactory interface {
	New(wire.MessageReceiverFunc) (wire.Subscriber, error)
}

type wireSubscriberFactoryImpl struct {
	settings     wire.ReceiveSettings
	region       string
	subscription wire.SubscriptionPath
	options      []option.ClientOption
}

func (f *wireSubscriberFactoryImpl) New(receiver wire.MessageReceiverFunc) (wire.Subscriber, error) {
	return wire.NewSubscriber(context.Background(), f.settings, receiver, f.region, f.subscription.String(), f.options...)
}

// subscriberInstance wraps an instance of a wire.Subscriber. A new instance is
// created for each invocation of SubscriberClient.Receive().
type subscriberInstance struct {
	settings        ReceiveSettings
	receiver        MessageReceiverFunc
	recvCtx         context.Context    // Context passed to the receiver
	recvCancel      context.CancelFunc // Corresponding cancel func for recvCtx
	wireSub         wire.Subscriber
	activeReceivers sync.WaitGroup

	// Fields below must be guarded with mu.
	mu  sync.Mutex
	err error
}

func newSubscriberInstance(ctx context.Context, factory wireSubscriberFactory, settings ReceiveSettings, receiver MessageReceiverFunc) (*subscriberInstance, error) {
	recvCtx, recvCancel := context.WithCancel(ctx)
	subInstance := &subscriberInstance{
		settings:   settings,
		recvCtx:    recvCtx,
		recvCancel: recvCancel,
		receiver:   receiver,
	}

	// Note: ctx is not used to create the wire subscriber, because if it is
	// cancelled, the subscriber will not be able to perform graceful shutdown
	// (e.g. process acks and commit the final cursor offset).
	wireSub, err := factory.New(subInstance.onMessage)
	if err != nil {
		return nil, err
	}

	subInstance.wireSub = wireSub
	if subInstance.settings.MessageTransformer == nil {
		subInstance.settings.MessageTransformer = transformReceivedMessage
	}
	if subInstance.settings.NackHandler == nil {
		subInstance.settings.NackHandler = handleNack
	}
	return subInstance, nil
}

func (si *subscriberInstance) onMessage(msg *wire.ReceivedMessage) {
	pslAckh := &pslAckHandler{
		ackh:        msg.Ack,
		nackh:       si.settings.NackHandler,
		subInstance: si,
	}
	psMsg := ipubsub.NewMessage(pslAckh)
	pslAckh.msg = psMsg
	if err := si.settings.MessageTransformer(msg.Msg, psMsg); err != nil {
		si.Terminate(err)
		return
	}

	si.activeReceivers.Add(1)
	si.receiver(si.recvCtx, psMsg)
	si.activeReceivers.Done()
}

// shutdown starts shutting down the subscriber client. The wire subscriber can
// optionally wait for all outstanding messages to be acked/nacked.
func (si *subscriberInstance) shutdown(waitForAcks bool, err error) {
	si.mu.Lock()
	defer si.mu.Unlock()

	// Don't clobber original error.
	if si.err == nil {
		si.err = err
	}

	// Cancel recvCtx to notify message receiver funcs of shutdown.
	si.recvCancel()

	// Either wait for acks, or terminate quickly upon fatal error.
	if waitForAcks {
		si.wireSub.Stop()
	} else {
		si.wireSub.Terminate()
	}
}

// Terminate shuts down the subscriber client without waiting for outstanding
// messages to be acked/nacked.
func (si *subscriberInstance) Terminate(err error) {
	si.shutdown(false, err)
}

// Wait for the subscriber to stop, or the context is done, whichever occurs
// first.
func (si *subscriberInstance) Wait(ctx context.Context) error {
	si.wireSub.Start()
	if err := si.wireSub.WaitStarted(); err != nil {
		return err
	}

	// Start a goroutine to monitor when the context is done.
	subscriberStopped := make(chan struct{})
	go func() {
		select {
		case <-ctx.Done():
			si.shutdown(true, nil)
		case <-subscriberStopped:
		}
	}()
	err := si.wireSub.WaitStopped()

	// End goroutine above if the wire subscriber terminated due to fatal error
	// and ctx is not done.
	close(subscriberStopped)
	// And also wait for all the receivers to finish.
	si.recvCancel()
	si.activeReceivers.Wait()

	si.mu.Lock()
	defer si.mu.Unlock()

	if si.err != nil {
		return si.err
	}
	return err
}

// MessageReceiverFunc handles messages sent by the Pub/Sub Lite service.
//
// The implementation must arrange for pubsub.Message.Ack() or
// pubsub.Message.Nack() to be called after processing the message.
//
// The receiver func will be called from multiple goroutines if the subscriber
// is connected to multiple partitions. Only one call from any connected
// partition will be outstanding at a time, and blocking in this receiver
// callback will block the delivery of subsequent messages for the partition.
type MessageReceiverFunc func(context.Context, *pubsub.Message)

// SubscriberClient is a Pub/Sub Lite client to receive messages for a given
// subscription.
//
// See https://cloud.google.com/pubsub/lite/docs/subscribing for more
// information about receiving messages.
type SubscriberClient struct {
	settings       ReceiveSettings
	wireSubFactory wireSubscriberFactory

	// Fields below must be guarded with mu.
	mu            sync.Mutex
	receiveActive bool
}

<<<<<<< HEAD
// NewSubscriberClient creates a new Cloud Pub/Sub Lite client to receive
// messages for a given subscription. DefaultReceiveSettings will be used.
//
// See https://cloud.google.com/pubsub/lite/docs/subscribing for more
// information about receiving messages.
func NewSubscriberClient(ctx context.Context, subscription pubsublite.SubscriptionPath, opts ...option.ClientOption) (*SubscriberClient, error) {
	return NewSubscriberClientWithSettings(ctx, subscription, DefaultReceiveSettings, opts...)
}

// NewSubscriberClientWithSettings creates a new Cloud Pub/Sub Lite client to
// receive messages for a given subscription, using the specified
// ReceiveSettings.
//
// See https://cloud.google.com/pubsub/lite/docs/subscribing for more
// information about receiving messages.
func NewSubscriberClientWithSettings(ctx context.Context, subscription pubsublite.SubscriptionPath, settings ReceiveSettings, opts ...option.ClientOption) (*SubscriberClient, error) {
	region, err := pubsublite.ZoneToRegion(subscription.Zone)
=======
// NewSubscriberClient creates a new Pub/Sub Lite client to receive messages for
// a given subscription. A valid subscription path has the format:
// "projects/PROJECT_ID/locations/ZONE/subscriptions/SUBSCRIPTION_ID".
func NewSubscriberClient(ctx context.Context, settings ReceiveSettings, subscription string, opts ...option.ClientOption) (*SubscriberClient, error) {
	subscriptionPath, err := wire.ParseSubscriptionPath(subscription)
	if err != nil {
		return nil, err
	}
	region, err := wire.ZoneToRegion(subscriptionPath.Zone)
>>>>>>> b8f91b73
	if err != nil {
		return nil, err
	}
	factory := &wireSubscriberFactoryImpl{
		settings:     settings.toWireSettings(),
		region:       region,
		subscription: subscriptionPath,
		options:      opts,
	}
	subClient := &SubscriberClient{
		settings:       settings,
		wireSubFactory: factory,
	}
	return subClient, nil
}

// Receive calls f with the messages from the subscription. It blocks until ctx
// is done, or the service returns a non-retryable error.
//
// The standard way to terminate a Receive is to cancel its context:
//
//   cctx, cancel := context.WithCancel(ctx)
//   err := sub.Receive(cctx, callback)
//   // Call cancel from callback, or another goroutine.
//
// If there is a fatal service error, Receive returns that error after all of
// the outstanding calls to f have returned. If ctx is done, Receive returns nil
// after all of the outstanding calls to f have returned and all messages have
// been acknowledged.
//
// Receive calls f concurrently from multiple goroutines if the SubscriberClient
// is connected to multiple partitions. All messages received by f must be ACKed
// or NACKed. Failure to do so can prevent Receive from returning.
//
// The context passed to f will be canceled when ctx is Done or there is a fatal
// service error.
//
// Each SubscriberClient may have only one invocation of Receive active at a
// time.
func (s *SubscriberClient) Receive(ctx context.Context, f MessageReceiverFunc) error {
	if err := s.setReceiveActive(true); err != nil {
		return err
	}
	defer s.setReceiveActive(false)

	// Initialize a subscriber instance.
	subInstance, err := newSubscriberInstance(ctx, s.wireSubFactory, s.settings, f)
	if err != nil {
		return err
	}

	// Wait for the subscriber without mutex held. Overlapping Receive invocations
	// will return an error.
	return subInstance.Wait(ctx)
}

func (s *SubscriberClient) setReceiveActive(active bool) error {
	s.mu.Lock()
	defer s.mu.Unlock()

	if active && s.receiveActive {
		return errDuplicateReceive
	}
	s.receiveActive = active
	return nil
}<|MERGE_RESOLUTION|>--- conflicted
+++ resolved
@@ -233,35 +233,24 @@
 	receiveActive bool
 }
 
-<<<<<<< HEAD
-// NewSubscriberClient creates a new Cloud Pub/Sub Lite client to receive
-// messages for a given subscription. DefaultReceiveSettings will be used.
-//
-// See https://cloud.google.com/pubsub/lite/docs/subscribing for more
-// information about receiving messages.
-func NewSubscriberClient(ctx context.Context, subscription pubsublite.SubscriptionPath, opts ...option.ClientOption) (*SubscriberClient, error) {
+// NewSubscriberClient creates a new Pub/Sub Lite client to receive messages for
+// a given subscription, using DefaultReceiveSettings. A valid subscription path
+// has the format:
+// "projects/PROJECT_ID/locations/ZONE/subscriptions/SUBSCRIPTION_ID".
+func NewSubscriberClient(ctx context.Context, subscription string, opts ...option.ClientOption) (*SubscriberClient, error) {
 	return NewSubscriberClientWithSettings(ctx, subscription, DefaultReceiveSettings, opts...)
 }
 
-// NewSubscriberClientWithSettings creates a new Cloud Pub/Sub Lite client to
-// receive messages for a given subscription, using the specified
-// ReceiveSettings.
-//
-// See https://cloud.google.com/pubsub/lite/docs/subscribing for more
-// information about receiving messages.
-func NewSubscriberClientWithSettings(ctx context.Context, subscription pubsublite.SubscriptionPath, settings ReceiveSettings, opts ...option.ClientOption) (*SubscriberClient, error) {
-	region, err := pubsublite.ZoneToRegion(subscription.Zone)
-=======
-// NewSubscriberClient creates a new Pub/Sub Lite client to receive messages for
-// a given subscription. A valid subscription path has the format:
+// NewSubscriberClientWithSettings creates a new Pub/Sub Lite client to receive
+// messages for a given subscription, using the specified ReceiveSettings. A
+// valid subscription path has the format:
 // "projects/PROJECT_ID/locations/ZONE/subscriptions/SUBSCRIPTION_ID".
-func NewSubscriberClient(ctx context.Context, settings ReceiveSettings, subscription string, opts ...option.ClientOption) (*SubscriberClient, error) {
+func NewSubscriberClientWithSettings(ctx context.Context, subscription string, settings ReceiveSettings, opts ...option.ClientOption) (*SubscriberClient, error) {
 	subscriptionPath, err := wire.ParseSubscriptionPath(subscription)
 	if err != nil {
 		return nil, err
 	}
 	region, err := wire.ZoneToRegion(subscriptionPath.Zone)
->>>>>>> b8f91b73
 	if err != nil {
 		return nil, err
 	}
