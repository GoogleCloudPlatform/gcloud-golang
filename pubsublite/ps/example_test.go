--- conflicted
+++ resolved
@@ -23,18 +23,8 @@
 
 func ExamplePublisherClient_Publish() {
 	ctx := context.Background()
-<<<<<<< HEAD
-	topic := pubsublite.TopicPath{
-		Project: "project-id",
-		Zone:    "zone",
-		TopicID: "topic-id",
-	}
+	const topic = "projects/my-project/locations/zone/topics/my-topic"
 	publisher, err := ps.NewPublisherClient(ctx, topic)
-=======
-	const topic = "projects/my-project/locations/zone/topics/my-topic"
-	// NOTE: DefaultPublishSettings and empty PublishSettings{} are equivalent.
-	publisher, err := ps.NewPublisherClient(ctx, ps.DefaultPublishSettings, topic)
->>>>>>> b8f91b73
 	if err != nil {
 		// TODO: Handle error.
 	}
@@ -57,17 +47,8 @@
 
 func ExamplePublisherClient_Error() {
 	ctx := context.Background()
-<<<<<<< HEAD
-	topic := pubsublite.TopicPath{
-		Project: "project-id",
-		Zone:    "zone",
-		TopicID: "topic-id",
-	}
+	const topic = "projects/my-project/locations/zone/topics/my-topic"
 	publisher, err := ps.NewPublisherClient(ctx, topic)
-=======
-	const topic = "projects/my-project/locations/zone/topics/my-topic"
-	publisher, err := ps.NewPublisherClient(ctx, ps.DefaultPublishSettings, topic)
->>>>>>> b8f91b73
 	if err != nil {
 		// TODO: Handle error.
 	}
@@ -93,18 +74,8 @@
 
 func ExampleSubscriberClient_Receive() {
 	ctx := context.Background()
-<<<<<<< HEAD
-	subscription := pubsublite.SubscriptionPath{
-		Project:        "project-id",
-		Zone:           "zone",
-		SubscriptionID: "subscription-id",
-	}
+	const subscription = "projects/my-project/locations/zone/subscriptions/my-subscription"
 	subscriber, err := ps.NewSubscriberClient(ctx, subscription)
-=======
-	const subscription = "projects/my-project/locations/zone/subscriptions/my-subscription"
-	// NOTE: DefaultReceiveSettings and empty ReceiveSettings{} are equivalent.
-	subscriber, err := ps.NewSubscriberClient(ctx, ps.DefaultReceiveSettings, subscription)
->>>>>>> b8f91b73
 	if err != nil {
 		// TODO: Handle error.
 	}
