// Copyright 2020 Google LLC
//
// Licensed under the Apache License, Version 2.0 (the "License");
// you may not use this file except in compliance with the License.
// You may obtain a copy of the License at
//
//     https://www.apache.org/licenses/LICENSE-2.0
//
// Unless required by applicable law or agreed to in writing, software
// distributed under the License is distributed on an "AS IS" BASIS,
// WITHOUT WARRANTIES OR CONDITIONS OF ANY KIND, either express or implied.
// See the License for the specific language governing permissions and

package test

import (
	"context"
	"io"
	"log"
	"reflect"
	"sync"

	"cloud.google.com/go/internal/testutil"
	"cloud.google.com/go/internal/uid"
	"google.golang.org/api/option"
	"google.golang.org/grpc"
	"google.golang.org/grpc/codes"
	"google.golang.org/grpc/status"

	emptypb "github.com/golang/protobuf/ptypes/empty"
	pb "google.golang.org/genproto/googleapis/cloud/pubsublite/v1"
	lrpb "google.golang.org/genproto/googleapis/longrunning"
)

// MockServer is an in-memory mock implementation of a Pub/Sub Lite service,
// which allows unit tests to inspect requests received by the server and send
// fake responses.
// This is the interface that should be used by tests.
type MockServer interface {
	// OnTestStart must be called at the start of each test to clear any existing
	// state and set the test verifiers.
	OnTestStart(*Verifiers)
	// OnTestEnd should be called at the end of each test to flush the verifiers
	// (i.e. check whether any expected requests were not sent to the server).
	OnTestEnd()
}

// Server is a mock Pub/Sub Lite server that can be used for unit testing.
type Server struct {
	LiteServer MockServer
	gRPCServer *testutil.Server
}

// NewServer creates a new mock Pub/Sub Lite server.
func NewServer() (*Server, error) {
	srv, err := testutil.NewServer()
	if err != nil {
		return nil, err
	}
	liteServer := newMockLiteServer()
	pb.RegisterAdminServiceServer(srv.Gsrv, liteServer)
	pb.RegisterPublisherServiceServer(srv.Gsrv, liteServer)
	pb.RegisterSubscriberServiceServer(srv.Gsrv, liteServer)
	pb.RegisterCursorServiceServer(srv.Gsrv, liteServer)
	pb.RegisterPartitionAssignmentServiceServer(srv.Gsrv, liteServer)
	lrpb.RegisterOperationsServer(srv.Gsrv, liteServer)
	srv.Start()
	return &Server{LiteServer: liteServer, gRPCServer: srv}, nil
}

// ClientConn creates a client connection to the gRPC test server.
func (s *Server) ClientConn() option.ClientOption {
	conn, err := grpc.Dial(s.gRPCServer.Addr, grpc.WithInsecure())
	if err != nil {
		log.Fatal(err)
	}
	return option.WithGRPCConn(conn)
}

// Close shuts down the server and releases all resources.
func (s *Server) Close() {
	s.gRPCServer.Close()
}

// mockLiteServer implements the MockServer interface.
type mockLiteServer struct {
	pb.AdminServiceServer
	pb.PublisherServiceServer
	pb.SubscriberServiceServer
	pb.CursorServiceServer
	pb.PartitionAssignmentServiceServer
	lrpb.OperationsServer

	mu sync.Mutex

	testVerifiers *Verifiers
	testIDs       *uid.Space
	currentTestID string
}

func newMockLiteServer() *mockLiteServer {
	return &mockLiteServer{
		testIDs: uid.NewSpace("mockLiteServer", nil),
	}
}

func (s *mockLiteServer) popGlobalVerifiers(request interface{}) (interface{}, error) {
	s.mu.Lock()
	defer s.mu.Unlock()

	if s.testVerifiers == nil {
		return nil, status.Errorf(codes.FailedPrecondition, "mockserver: previous test has ended")
	}
	return s.testVerifiers.GlobalVerifier.Pop(request)
}

func (s *mockLiteServer) popStreamVerifier(key string) (*RPCVerifier, error) {
	s.mu.Lock()
	defer s.mu.Unlock()

	if s.testVerifiers == nil {
		return nil, status.Errorf(codes.FailedPrecondition, "mockserver: previous test has ended")
	}
	return s.testVerifiers.streamVerifiers.Pop(key)
}

func (s *mockLiteServer) handleStream(stream grpc.ServerStream, req interface{}, requestType reflect.Type, key string) (err error) {
	testID := s.currentTest()
	if testID == "" {
		return status.Errorf(codes.FailedPrecondition, "mockserver: previous test has ended")
	}
	verifier, err := s.popStreamVerifier(key)
	if err != nil {
		return err
	}

	// Verify initial request.
	retResponse, retErr := verifier.Pop(req)
	var ok bool

	for {
		// See comments for RPCVerifier.Push for valid stream request/response
		// combinations.
		if retErr != nil {
			err = retErr
			break
		}
		if retResponse != nil {
			if err = stream.SendMsg(retResponse); err != nil {
				err = status.Errorf(codes.FailedPrecondition, "mockserver: stream send error: %v", err)
				break
			}
		}

		// Check whether the next response isn't blocked on a request.
		ok, retResponse, retErr = verifier.TryPop()
		if ok {
			continue
		}

		req = reflect.New(requestType).Interface()
		if err = stream.RecvMsg(req); err == io.EOF {
			break
		} else if err != nil {
			err = status.Errorf(codes.FailedPrecondition, "mockserver: stream recv error: %v", err)
			break
		}
		if testID != s.currentTest() {
			err = status.Errorf(codes.FailedPrecondition, "mockserver: previous test has ended")
			break
		}
		retResponse, retErr = verifier.Pop(req)
	}

	// Check whether the stream ended prematurely.
	if testID == s.currentTest() {
		verifier.Flush()
	}
	return
}

// MockServer implementation.

func (s *mockLiteServer) OnTestStart(verifiers *Verifiers) {
	s.mu.Lock()
	defer s.mu.Unlock()

	if s.currentTestID != "" {
		panic("mockserver is already in use by another test")
	}
	s.currentTestID = s.testIDs.New()
	s.testVerifiers = verifiers
}

func (s *mockLiteServer) OnTestEnd() {
	s.mu.Lock()
	defer s.mu.Unlock()

	s.currentTestID = ""
	if s.testVerifiers != nil {
		s.testVerifiers.flush()
	}
}

func (s *mockLiteServer) currentTest() string {
	s.mu.Lock()
	defer s.mu.Unlock()
	return s.currentTestID
}

// PublisherService implementation.

func (s *mockLiteServer) Publish(stream pb.PublisherService_PublishServer) error {
	req, err := stream.Recv()
	if err != nil {
		return status.Errorf(codes.FailedPrecondition, "mockserver: stream recv error before initial request: %v", err)
	}
	if len(req.GetInitialRequest().GetTopic()) == 0 {
		return status.Errorf(codes.InvalidArgument, "mockserver: received invalid initial publish request: %v", req)
	}

	initReq := req.GetInitialRequest()
	k := keyPartition(publishStreamType, initReq.GetTopic(), int(initReq.GetPartition()))
	return s.handleStream(stream, req, reflect.TypeOf(pb.PublishRequest{}), k)
}

// SubscriberService implementation.

func (s *mockLiteServer) Subscribe(stream pb.SubscriberService_SubscribeServer) error {
	req, err := stream.Recv()
	if err != nil {
		return status.Errorf(codes.FailedPrecondition, "mockserver: stream recv error before initial request: %v", err)
	}
	if len(req.GetInitial().GetSubscription()) == 0 {
		return status.Errorf(codes.InvalidArgument, "mockserver: received invalid initial subscribe request: %v", req)
	}

	initReq := req.GetInitial()
	k := keyPartition(subscribeStreamType, initReq.GetSubscription(), int(initReq.GetPartition()))
	return s.handleStream(stream, req, reflect.TypeOf(pb.SubscribeRequest{}), k)
}

// CursorService implementation.

func (s *mockLiteServer) StreamingCommitCursor(stream pb.CursorService_StreamingCommitCursorServer) error {
	req, err := stream.Recv()
	if err != nil {
		return status.Errorf(codes.FailedPrecondition, "mockserver: stream recv error before initial request: %v", err)
	}
	if len(req.GetInitial().GetSubscription()) == 0 {
		return status.Errorf(codes.InvalidArgument, "mockserver: received invalid initial streaming commit cursor request: %v", req)
	}

	initReq := req.GetInitial()
	k := keyPartition(commitStreamType, initReq.GetSubscription(), int(initReq.GetPartition()))
	return s.handleStream(stream, req, reflect.TypeOf(pb.StreamingCommitCursorRequest{}), k)
}

// PartitionAssignmentService implementation.

func (s *mockLiteServer) AssignPartitions(stream pb.PartitionAssignmentService_AssignPartitionsServer) error {
	req, err := stream.Recv()
	if err != nil {
		return status.Errorf(codes.FailedPrecondition, "mockserver: stream recv error before initial request: %v", err)
	}
	if len(req.GetInitial().GetSubscription()) == 0 {
		return status.Errorf(codes.InvalidArgument, "mockserver: received invalid initial partition assignment request: %v", req)
	}

	k := key(assignmentStreamType, req.GetInitial().GetSubscription())
	return s.handleStream(stream, req, reflect.TypeOf(pb.PartitionAssignmentRequest{}), k)
}

// AdminService implementation.

func (s *mockLiteServer) doTopicResponse(ctx context.Context, req interface{}) (*pb.Topic, error) {
	retResponse, retErr := s.popGlobalVerifiers(req)
	if retErr != nil {
		return nil, retErr
	}
	resp, ok := retResponse.(*pb.Topic)
	if !ok {
		return nil, status.Errorf(codes.FailedPrecondition, "mockserver: invalid response type %T", retResponse)
	}
	return resp, nil
}

func (s *mockLiteServer) doSubscriptionResponse(ctx context.Context, req interface{}) (*pb.Subscription, error) {
	retResponse, retErr := s.popGlobalVerifiers(req)
	if retErr != nil {
		return nil, retErr
	}
	resp, ok := retResponse.(*pb.Subscription)
	if !ok {
		return nil, status.Errorf(codes.FailedPrecondition, "mockserver: invalid response type %T", retResponse)
	}
	return resp, nil
}

func (s *mockLiteServer) doOperationResponse(ctx context.Context, req interface{}) (*lrpb.Operation, error) {
	retResponse, retErr := s.popGlobalVerifiers(req)
	if retErr != nil {
		return nil, retErr
	}
	resp, ok := retResponse.(*lrpb.Operation)
	if !ok {
		return nil, status.Errorf(codes.FailedPrecondition, "mockserver: invalid response type %T", retResponse)
	}
	return resp, nil
}

func (s *mockLiteServer) doReservationResponse(ctx context.Context, req interface{}) (*pb.Reservation, error) {
	retResponse, retErr := s.popGlobalVerifiers(req)
	if retErr != nil {
		return nil, retErr
	}
	resp, ok := retResponse.(*pb.Reservation)
	if !ok {
		return nil, status.Errorf(codes.FailedPrecondition, "mockserver: invalid response type %T", retResponse)
	}
	return resp, nil
}

func (s *mockLiteServer) doEmptyResponse(ctx context.Context, req interface{}) (*emptypb.Empty, error) {
	retResponse, retErr := s.popGlobalVerifiers(req)
	if retErr != nil {
		return nil, retErr
	}
	resp, ok := retResponse.(*emptypb.Empty)
	if !ok {
		return nil, status.Errorf(codes.FailedPrecondition, "mockserver: invalid response type %T", retResponse)
	}
	return resp, nil
}

func (s *mockLiteServer) CreateTopic(ctx context.Context, req *pb.CreateTopicRequest) (*pb.Topic, error) {
	return s.doTopicResponse(ctx, req)
}

func (s *mockLiteServer) UpdateTopic(ctx context.Context, req *pb.UpdateTopicRequest) (*pb.Topic, error) {
	return s.doTopicResponse(ctx, req)
}

func (s *mockLiteServer) GetTopic(ctx context.Context, req *pb.GetTopicRequest) (*pb.Topic, error) {
	return s.doTopicResponse(ctx, req)
}

func (s *mockLiteServer) GetTopicPartitions(ctx context.Context, req *pb.GetTopicPartitionsRequest) (*pb.TopicPartitions, error) {
	retResponse, retErr := s.popGlobalVerifiers(req)
	if retErr != nil {
		return nil, retErr
	}
	resp, ok := retResponse.(*pb.TopicPartitions)
	if !ok {
		return nil, status.Errorf(codes.FailedPrecondition, "mockserver: invalid response type %T", retResponse)
	}
	return resp, nil
}

func (s *mockLiteServer) DeleteTopic(ctx context.Context, req *pb.DeleteTopicRequest) (*emptypb.Empty, error) {
	return s.doEmptyResponse(ctx, req)
}

func (s *mockLiteServer) CreateSubscription(ctx context.Context, req *pb.CreateSubscriptionRequest) (*pb.Subscription, error) {
	return s.doSubscriptionResponse(ctx, req)
}

func (s *mockLiteServer) GetSubscription(ctx context.Context, req *pb.GetSubscriptionRequest) (*pb.Subscription, error) {
	return s.doSubscriptionResponse(ctx, req)
}

func (s *mockLiteServer) UpdateSubscription(ctx context.Context, req *pb.UpdateSubscriptionRequest) (*pb.Subscription, error) {
	return s.doSubscriptionResponse(ctx, req)
}

func (s *mockLiteServer) SeekSubscription(ctx context.Context, req *pb.SeekSubscriptionRequest) (*lrpb.Operation, error) {
	return s.doOperationResponse(ctx, req)
}

func (s *mockLiteServer) DeleteSubscription(ctx context.Context, req *pb.DeleteSubscriptionRequest) (*emptypb.Empty, error) {
	return s.doEmptyResponse(ctx, req)
}

func (s *mockLiteServer) CreateReservation(ctx context.Context, req *pb.CreateReservationRequest) (*pb.Reservation, error) {
	return s.doReservationResponse(ctx, req)
}

func (s *mockLiteServer) GetReservation(ctx context.Context, req *pb.GetReservationRequest) (*pb.Reservation, error) {
	return s.doReservationResponse(ctx, req)
}

func (s *mockLiteServer) UpdateReservation(ctx context.Context, req *pb.UpdateReservationRequest) (*pb.Reservation, error) {
	return s.doReservationResponse(ctx, req)
}

func (s *mockLiteServer) DeleteReservation(ctx context.Context, req *pb.DeleteReservationRequest) (*emptypb.Empty, error) {
	return s.doEmptyResponse(ctx, req)
}

func (s *mockLiteServer) ListTopics(ctx context.Context, req *pb.ListTopicsRequest) (*pb.ListTopicsResponse, error) {
	retResponse, retErr := s.popGlobalVerifiers(req)
	if retErr != nil {
		return nil, retErr
	}
	resp, ok := retResponse.(*pb.ListTopicsResponse)
	if !ok {
		return nil, status.Errorf(codes.FailedPrecondition, "mockserver: invalid response type %T", retResponse)
	}
	return resp, nil
}

func (s *mockLiteServer) ListTopicSubscriptions(ctx context.Context, req *pb.ListTopicSubscriptionsRequest) (*pb.ListTopicSubscriptionsResponse, error) {
	retResponse, retErr := s.popGlobalVerifiers(req)
	if retErr != nil {
		return nil, retErr
	}
	resp, ok := retResponse.(*pb.ListTopicSubscriptionsResponse)
	if !ok {
		return nil, status.Errorf(codes.FailedPrecondition, "mockserver: invalid response type %T", retResponse)
	}
	return resp, nil
}

func (s *mockLiteServer) ListSubscriptions(ctx context.Context, req *pb.ListSubscriptionsRequest) (*pb.ListSubscriptionsResponse, error) {
	retResponse, retErr := s.popGlobalVerifiers(req)
	if retErr != nil {
		return nil, retErr
	}
	resp, ok := retResponse.(*pb.ListSubscriptionsResponse)
	if !ok {
		return nil, status.Errorf(codes.FailedPrecondition, "mockserver: invalid response type %T", retResponse)
	}
	return resp, nil
}

<<<<<<< HEAD
func (s *mockLiteServer) ListReservations(ctx context.Context, req *pb.ListReservationsRequest) (*pb.ListReservationsResponse, error) {
	retResponse, retErr := s.popGlobalVerifiers(req)
	if retErr != nil {
		return nil, retErr
	}
	resp, ok := retResponse.(*pb.ListReservationsResponse)
	if !ok {
		return nil, status.Errorf(codes.FailedPrecondition, "mockserver: invalid response type %T", retResponse)
	}
	return resp, nil
}

func (s *mockLiteServer) ListReservationTopics(ctx context.Context, req *pb.ListReservationTopicsRequest) (*pb.ListReservationTopicsResponse, error) {
	retResponse, retErr := s.popGlobalVerifiers(req)
	if retErr != nil {
		return nil, retErr
	}
	resp, ok := retResponse.(*pb.ListReservationTopicsResponse)
	if !ok {
		return nil, status.Errorf(codes.FailedPrecondition, "mockserver: invalid response type %T", retResponse)
	}
	return resp, nil
=======
func (s *mockLiteServer) GetOperation(ctx context.Context, req *lrpb.GetOperationRequest) (*lrpb.Operation, error) {
	return s.doOperationResponse(ctx, req)
}

func (s *mockLiteServer) ListOperations(ctx context.Context, req *lrpb.ListOperationsRequest) (*lrpb.ListOperationsResponse, error) {
	return nil, status.Errorf(codes.Unimplemented, "Unexpected ListOperations call")
}

func (s *mockLiteServer) DeleteOperation(ctx context.Context, req *lrpb.DeleteOperationRequest) (*emptypb.Empty, error) {
	return nil, status.Errorf(codes.Unimplemented, "Unexpected DeleteOperation call")
}

func (s *mockLiteServer) CancelOperation(ctx context.Context, req *lrpb.CancelOperationRequest) (*emptypb.Empty, error) {
	return nil, status.Errorf(codes.Unimplemented, "Unexpected CancelOperation call")
}

func (s *mockLiteServer) WaitOperation(ctx context.Context, req *lrpb.WaitOperationRequest) (*lrpb.Operation, error) {
	return nil, status.Errorf(codes.Unimplemented, "Unexpected WaitOperation call")
>>>>>>> 2b3bb856
}<|MERGE_RESOLUTION|>--- conflicted
+++ resolved
@@ -433,7 +433,6 @@
 	return resp, nil
 }
 
-<<<<<<< HEAD
 func (s *mockLiteServer) ListReservations(ctx context.Context, req *pb.ListReservationsRequest) (*pb.ListReservationsResponse, error) {
 	retResponse, retErr := s.popGlobalVerifiers(req)
 	if retErr != nil {
@@ -456,7 +455,8 @@
 		return nil, status.Errorf(codes.FailedPrecondition, "mockserver: invalid response type %T", retResponse)
 	}
 	return resp, nil
-=======
+}
+
 func (s *mockLiteServer) GetOperation(ctx context.Context, req *lrpb.GetOperationRequest) (*lrpb.Operation, error) {
 	return s.doOperationResponse(ctx, req)
 }
@@ -475,5 +475,4 @@
 
 func (s *mockLiteServer) WaitOperation(ctx context.Context, req *lrpb.WaitOperationRequest) (*lrpb.Operation, error) {
 	return nil, status.Errorf(codes.Unimplemented, "Unexpected WaitOperation call")
->>>>>>> 2b3bb856
 }