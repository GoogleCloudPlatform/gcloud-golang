// Copyright 2017 Google LLC
//
// Licensed under the Apache License, Version 2.0 (the "License");
// you may not use this file except in compliance with the License.
// You may obtain a copy of the License at
//
//      http://www.apache.org/licenses/LICENSE-2.0
//
// Unless required by applicable law or agreed to in writing, software
// distributed under the License is distributed on an "AS IS" BASIS,
// WITHOUT WARRANTIES OR CONDITIONS OF ANY KIND, either express or implied.
// See the License for the specific language governing permissions and
// limitations under the License.

package pubsub

import (
	"context"
	"errors"
	"sync/atomic"

	"golang.org/x/sync/semaphore"
)

// LimitExceededBehavior configures the behavior that flowController can use in case
// the flow control limits are exceeded.
type LimitExceededBehavior int

const (
	// FlowControlIgnore disables flow control.
	FlowControlIgnore LimitExceededBehavior = iota
	// FlowControlBlock signals to wait until the request can be made without exceeding the limit.
	FlowControlBlock
	// FlowControlSignalError signals an error to the caller of acquire.
	FlowControlSignalError
)

var (
	ErrFlowControllerMaxOutstandingMessages = errors.New("pubsub: MaxOutstandingMessages flow controller limit exceeded")
	ErrFlowControllerMaxOutstandingBytes    = errors.New("pubsub: MaxOutstandingBytes flow control limit exceeded")
)

// flowController implements flow control for Subscription.Receive.
type flowController struct {
	maxCount          int
	maxSize           int                 // max total size of messages
	semCount, semSize *semaphore.Weighted // enforces max number and size of messages
	// Number of calls to acquire - number of calls to release. This can go
	// negative if semCount == nil and a large acquire is followed by multiple
	// small releases.
	// Atomic.
	countRemaining int64
<<<<<<< HEAD
	limitBehavior  LimitExceededBehavior
=======
	// Number of outstanding bytes remaining. Atomic.
	bytesRemaining int64
>>>>>>> 5db7ba76
}

// newFlowController creates a new flowController that ensures no more than
// maxCount messages or maxSize bytes are outstanding at once. If maxCount or
// maxSize is < 1, then an unlimited number of messages or bytes is permitted,
// respectively.
func newFlowController(maxCount, maxSize int, behavior LimitExceededBehavior) *flowController {
	fc := &flowController{
		maxCount:      maxCount,
		maxSize:       maxSize,
		semCount:      nil,
		semSize:       nil,
		limitBehavior: behavior,
	}
	if maxCount > 0 {
		fc.semCount = semaphore.NewWeighted(int64(maxCount))
	}
	if maxSize > 0 {
		fc.semSize = semaphore.NewWeighted(int64(maxSize))
	}
	return fc
}

// acquire blocks until one message of size bytes can proceed or ctx is done.
// It returns nil in the first case, or ctx.Err() in the second.
//
// acquire allows large messages to proceed by treating a size greater than maxSize
// as if it were equal to maxSize.
func (f *flowController) acquire(ctx context.Context, size int) error {
	if f.limitBehavior == FlowControlIgnore {
		return nil
	}
	if f.semCount != nil {
		if err := f.semCount.Acquire(ctx, 1); err != nil {
			return err
		}
	}
	if f.semSize != nil {
		if err := f.semSize.Acquire(ctx, f.bound(size)); err != nil {
			if f.semCount != nil {
				f.semCount.Release(1)
			}
			return err
		}
	}
	outstandingMessages := atomic.AddInt64(&f.countRemaining, 1)
	recordStat(ctx, OutstandingMessages, outstandingMessages)
	outstandingBytes := atomic.AddInt64(&f.bytesRemaining, f.bound(size))
	recordStat(ctx, OutstandingBytes, outstandingBytes)

	return nil
}

// tryAcquire returns false if acquire would block. Otherwise, it behaves like
// acquire and returns true.
//
// tryAcquire allows large messages to proceed by treating a size greater than
// maxSize as if it were equal to maxSize.
<<<<<<< HEAD
// func (f *flowController) tryAcquire(size int) bool {
// 	if f.semCount != nil {
// 		if !f.semCount.TryAcquire(1) {
// 			return false
// 		}
// 	}
// 	if f.semSize != nil {
// 		if !f.semSize.TryAcquire(f.bound(size)) {
// 			if f.semCount != nil {
// 				f.semCount.Release(1)
// 			}
// 			return false
// 		}
// 	}
// 	atomic.AddInt64(&f.countRemaining, 1)
// 	return true
// }

// newAcquire acquires space for a message: the message count and its size.
//
// In FlowControlSignalError mode, large messages greater than maxSize
// will be result in an error. In other modes, large messages will be treated
// as if it were equal to maxSize.
func (f *flowController) newAcquire(ctx context.Context, size int) error {
	switch f.limitBehavior {
	case FlowControlIgnore:
		return nil
	case FlowControlBlock:
		if f.semCount != nil {
			if err := f.semCount.Acquire(ctx, 1); err != nil {
				return err
			}
=======
func (f *flowController) tryAcquire(ctx context.Context, size int) bool {
	if f.semCount != nil {
		if !f.semCount.TryAcquire(1) {
			return false
>>>>>>> 5db7ba76
		}
		if f.semSize != nil {
			if err := f.semSize.Acquire(ctx, f.bound(size)); err != nil {
				if f.semCount != nil {
					f.semCount.Release(1)
				}
				return err
			}
		}
		atomic.AddInt64(&f.countRemaining, 1)
	case FlowControlSignalError:
		if f.semCount != nil {
			if !f.semCount.TryAcquire(1) {
				return ErrFlowControllerMaxOutstandingMessages
			}
		}
		if f.semSize != nil {
			// Try to acquire the full size of the message here.
			if !f.semSize.TryAcquire(int64(size)) {
				if f.semCount != nil {
					f.semCount.Release(1)
				}
				return ErrFlowControllerMaxOutstandingBytes
			}
		}
		atomic.AddInt64(&f.countRemaining, 1)
	}
<<<<<<< HEAD
	return nil
}

// release notes that one message of size bytes is no longer outstanding.
func (f *flowController) release(size int) {
	if f.limitBehavior == FlowControlIgnore {
		return
	}
	atomic.AddInt64(&f.countRemaining, -1)
=======
	outstandingMessages := atomic.AddInt64(&f.countRemaining, 1)
	recordStat(ctx, OutstandingMessages, outstandingMessages)
	outstandingBytes := atomic.AddInt64(&f.bytesRemaining, f.bound(size))
	recordStat(ctx, OutstandingBytes, outstandingBytes)

	return true
}

// release notes that one message of size bytes is no longer outstanding.
func (f *flowController) release(ctx context.Context, size int) {
	outstandingMessages := atomic.AddInt64(&f.countRemaining, -1)
	recordStat(ctx, OutstandingMessages, outstandingMessages)
	outstandingBytes := atomic.AddInt64(&f.bytesRemaining, -1*f.bound(size))
	recordStat(ctx, OutstandingBytes, outstandingBytes)

>>>>>>> 5db7ba76
	if f.semCount != nil {
		f.semCount.Release(1)
	}
	if f.semSize != nil {
		f.semSize.Release(f.bound(size))
	}
}

func (f *flowController) bound(size int) int64 {
	if size > f.maxSize {
		return int64(f.maxSize)
	}
	return int64(size)
}

func (f *flowController) count() int {
	return int(atomic.LoadInt64(&f.countRemaining))
}<|MERGE_RESOLUTION|>--- conflicted
+++ resolved
@@ -50,12 +50,9 @@
 	// small releases.
 	// Atomic.
 	countRemaining int64
-<<<<<<< HEAD
-	limitBehavior  LimitExceededBehavior
-=======
 	// Number of outstanding bytes remaining. Atomic.
 	bytesRemaining int64
->>>>>>> 5db7ba76
+	limitBehavior  LimitExceededBehavior
 }
 
 // newFlowController creates a new flowController that ensures no more than
@@ -79,66 +76,12 @@
 	return fc
 }
 
-// acquire blocks until one message of size bytes can proceed or ctx is done.
-// It returns nil in the first case, or ctx.Err() in the second.
-//
-// acquire allows large messages to proceed by treating a size greater than maxSize
-// as if it were equal to maxSize.
-func (f *flowController) acquire(ctx context.Context, size int) error {
-	if f.limitBehavior == FlowControlIgnore {
-		return nil
-	}
-	if f.semCount != nil {
-		if err := f.semCount.Acquire(ctx, 1); err != nil {
-			return err
-		}
-	}
-	if f.semSize != nil {
-		if err := f.semSize.Acquire(ctx, f.bound(size)); err != nil {
-			if f.semCount != nil {
-				f.semCount.Release(1)
-			}
-			return err
-		}
-	}
-	outstandingMessages := atomic.AddInt64(&f.countRemaining, 1)
-	recordStat(ctx, OutstandingMessages, outstandingMessages)
-	outstandingBytes := atomic.AddInt64(&f.bytesRemaining, f.bound(size))
-	recordStat(ctx, OutstandingBytes, outstandingBytes)
-
-	return nil
-}
-
-// tryAcquire returns false if acquire would block. Otherwise, it behaves like
-// acquire and returns true.
-//
-// tryAcquire allows large messages to proceed by treating a size greater than
-// maxSize as if it were equal to maxSize.
-<<<<<<< HEAD
-// func (f *flowController) tryAcquire(size int) bool {
-// 	if f.semCount != nil {
-// 		if !f.semCount.TryAcquire(1) {
-// 			return false
-// 		}
-// 	}
-// 	if f.semSize != nil {
-// 		if !f.semSize.TryAcquire(f.bound(size)) {
-// 			if f.semCount != nil {
-// 				f.semCount.Release(1)
-// 			}
-// 			return false
-// 		}
-// 	}
-// 	atomic.AddInt64(&f.countRemaining, 1)
-// 	return true
-// }
-
-// newAcquire acquires space for a message: the message count and its size.
+// acquire allocates space for a message: the message count and its size.
 //
 // In FlowControlSignalError mode, large messages greater than maxSize
 // will be result in an error. In other modes, large messages will be treated
 // as if it were equal to maxSize.
-func (f *flowController) newAcquire(ctx context.Context, size int) error {
+func (f *flowController) acquire(ctx context.Context, size int) error {
 	switch f.limitBehavior {
 	case FlowControlIgnore:
 		return nil
@@ -147,12 +90,6 @@
 			if err := f.semCount.Acquire(ctx, 1); err != nil {
 				return err
 			}
-=======
-func (f *flowController) tryAcquire(ctx context.Context, size int) bool {
-	if f.semCount != nil {
-		if !f.semCount.TryAcquire(1) {
-			return false
->>>>>>> 5db7ba76
 		}
 		if f.semSize != nil {
 			if err := f.semSize.Acquire(ctx, f.bound(size)); err != nil {
@@ -180,33 +117,24 @@
 		}
 		atomic.AddInt64(&f.countRemaining, 1)
 	}
-<<<<<<< HEAD
+	outstandingMessages := atomic.AddInt64(&f.countRemaining, 1)
+	recordStat(ctx, OutstandingMessages, outstandingMessages)
+	outstandingBytes := atomic.AddInt64(&f.bytesRemaining, f.bound(size))
+	recordStat(ctx, OutstandingBytes, outstandingBytes)
 	return nil
 }
 
 // release notes that one message of size bytes is no longer outstanding.
-func (f *flowController) release(size int) {
+func (f *flowController) release(ctx context.Context, size int) {
 	if f.limitBehavior == FlowControlIgnore {
 		return
 	}
 	atomic.AddInt64(&f.countRemaining, -1)
-=======
 	outstandingMessages := atomic.AddInt64(&f.countRemaining, 1)
 	recordStat(ctx, OutstandingMessages, outstandingMessages)
 	outstandingBytes := atomic.AddInt64(&f.bytesRemaining, f.bound(size))
 	recordStat(ctx, OutstandingBytes, outstandingBytes)
 
-	return true
-}
-
-// release notes that one message of size bytes is no longer outstanding.
-func (f *flowController) release(ctx context.Context, size int) {
-	outstandingMessages := atomic.AddInt64(&f.countRemaining, -1)
-	recordStat(ctx, OutstandingMessages, outstandingMessages)
-	outstandingBytes := atomic.AddInt64(&f.bytesRemaining, -1*f.bound(size))
-	recordStat(ctx, OutstandingBytes, outstandingBytes)
-
->>>>>>> 5db7ba76
 	if f.semCount != nil {
 		f.semCount.Release(1)
 	}
