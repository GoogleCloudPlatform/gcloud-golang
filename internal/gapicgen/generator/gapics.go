// Copyright 2019 Google LLC
//
// Licensed under the Apache License, Version 2.0 (the "License");
// you may not use this file except in compliance with the License.
// You may obtain a copy of the License at
//
//      http://www.apache.org/licenses/LICENSE-2.0
//
// Unless required by applicable law or agreed to in writing, software
// distributed under the License is distributed on an "AS IS" BASIS,
// WITHOUT WARRANTIES OR CONDITIONS OF ANY KIND, either express or implied.
// See the License for the specific language governing permissions and
// limitations under the License.

package generator

import (
	"context"
	"encoding/json"
	"fmt"
	"io/fs"
	"log"
	"os"
	"path/filepath"
	"strings"

<<<<<<< HEAD
	"cloud.google.com/go/internal/gapicgen/execv"
=======
	"cloud.google.com/go/internal/gensnippets"
	"golang.org/x/sys/execabs"
>>>>>>> b70e0fcc
	"gopkg.in/yaml.v2"
)

// GapicGenerator is used to regenerate gapic libraries.
type GapicGenerator struct {
	googleapisDir   string
	protoDir        string
	googleCloudDir  string
	genprotoDir     string
	gapicToGenerate string
}

// NewGapicGenerator creates a GapicGenerator.
func NewGapicGenerator(googleapisDir, protoDir, googleCloudDir, genprotoDir string, gapicToGenerate string) *GapicGenerator {
	return &GapicGenerator{
		googleapisDir:   googleapisDir,
		protoDir:        protoDir,
		googleCloudDir:  googleCloudDir,
		genprotoDir:     genprotoDir,
		gapicToGenerate: gapicToGenerate,
	}
}

// Regen generates gapics.
func (g *GapicGenerator) Regen(ctx context.Context) error {
	log.Println("regenerating gapics")
	for _, c := range microgenGapicConfigs {
		// Skip generation if generating all of the gapics and the associated
		// config has a block on it. Or if generating a single gapic and it does
		// not match the specified import path.
		if (c.stopGeneration && g.gapicToGenerate == "") ||
			(g.gapicToGenerate != "" && g.gapicToGenerate != c.importPath) {
			continue
		}
		if err := g.microgen(c); err != nil {
			return err
		}
	}

	if err := g.copyMicrogenFiles(); err != nil {
		return err
	}

	if err := g.manifest(microgenGapicConfigs); err != nil {
		return err
	}

	if err := g.setVersion(); err != nil {
		return err
	}

	if err := forEachMod(g.googleCloudDir, g.addModReplaceGenproto); err != nil {
		return err
	}

	snippetDir := filepath.Join(g.googleCloudDir, "internal", "generated", "snippets")
	if err := gensnippets.Generate(g.googleCloudDir, snippetDir); err != nil {
		return fmt.Errorf("error generating snippets: %v", err)
	}
	if err := replaceAllForSnippets(g.googleCloudDir, snippetDir); err != nil {
		return err
	}
	if err := goModTidy(snippetDir); err != nil {
		return err
	}

	if err := vet(g.googleCloudDir); err != nil {
		return err
	}

	if err := build(g.googleCloudDir); err != nil {
		return err
	}

	if err := forEachMod(g.googleCloudDir, g.dropModReplaceGenproto); err != nil {
		return err
	}

	return nil
}

// forEachMod runs the given function with the directory of
// every non-internal module.
func forEachMod(rootDir string, fn func(dir string) error) error {
	return filepath.WalkDir(rootDir, func(path string, d fs.DirEntry, err error) error {
		if err != nil {
			return err
		}
		if strings.Contains(path, "internal") {
			return filepath.SkipDir
		}
		if d.Name() == "go.mod" {
			if err := fn(filepath.Dir(path)); err != nil {
				return err
			}
		}
		return nil
	})
}

func goModTidy(dir string) error {
	log.Printf("[%s] running go mod tidy", dir)
	c := command("go", "mod", "tidy")
	c.Dir = dir
	c.Env = []string{
		fmt.Sprintf("PATH=%s", os.Getenv("PATH")), // TODO(deklerk): Why do we need to do this? Doesn't seem to be necessary in other exec.Commands.
		fmt.Sprintf("HOME=%s", os.Getenv("HOME")), // TODO(deklerk): Why do we need to do this? Doesn't seem to be necessary in other exec.Commands.
	}
	return c.Run()
}

func replaceAllForSnippets(googleCloudDir, snippetDir string) error {
	return forEachMod(googleCloudDir, func(dir string) error {
		if dir == snippetDir {
			return nil
		}

		// Get the module name in this dir.
		modC := execabs.Command("go", "list", "-m")
		modC.Dir = dir
		mod, err := modC.Output()
		if err != nil {
			return err
		}

		// Replace it. Use a relative path to avoid issues on different systems.
		rel, err := filepath.Rel(snippetDir, dir)
		if err != nil {
			return err
		}
		c := command("bash", "-c", `go mod edit -replace "$MODULE=$MODULE_PATH"`)
		c.Dir = snippetDir
		c.Env = []string{
			fmt.Sprintf("PATH=%s", os.Getenv("PATH")), // TODO(deklerk): Why do we need to do this? Doesn't seem to be necessary in other exec.Commands.
			fmt.Sprintf("HOME=%s", os.Getenv("HOME")), // TODO(deklerk): Why do we need to do this? Doesn't seem to be necessary in other exec.Commands.
			fmt.Sprintf("MODULE=%s", mod),
			fmt.Sprintf("MODULE_PATH=%s", rel),
		}
		return c.Run()
	})
}

// addModReplaceGenproto adds a genproto replace statement that points genproto
// to the local copy. This is necessary since the remote genproto may not have
// changes that are necessary for the in-flight regen.
<<<<<<< HEAD
func (g *GapicGenerator) addModReplaceGenproto() error {
	log.Println("adding temporary genproto replace statement")
	c := execv.Command("bash", "-c", `
=======
func (g *GapicGenerator) addModReplaceGenproto(dir string) error {
	log.Printf("[%s] adding temporary genproto replace statement", dir)
	c := command("bash", "-c", `
>>>>>>> b70e0fcc
set -ex

go mod edit -replace "google.golang.org/genproto=$GENPROTO_DIR"
`)
	c.Dir = dir
	c.Env = []string{
		"GENPROTO_DIR=" + g.genprotoDir,
		fmt.Sprintf("PATH=%s", os.Getenv("PATH")), // TODO(deklerk): Why do we need to do this? Doesn't seem to be necessary in other exec.Commands.
		fmt.Sprintf("HOME=%s", os.Getenv("HOME")), // TODO(deklerk): Why do we need to do this? Doesn't seem to be necessary in other exec.Commands.
	}
	return c.Run()
}

// dropModReplaceGenproto drops the genproto replace statement. It is intended
// to be run after addModReplaceGenproto.
<<<<<<< HEAD
func (g *GapicGenerator) dropModReplaceGenproto() error {
	log.Println("removing genproto replace statement")
	c := execv.Command("bash", "-c", `
=======
func (g *GapicGenerator) dropModReplaceGenproto(dir string) error {
	log.Printf("[%s] removing genproto replace statement", dir)
	c := command("bash", "-c", `
>>>>>>> b70e0fcc
set -ex

go mod edit -dropreplace "google.golang.org/genproto"
`)
	c.Dir = dir
	c.Env = []string{
		fmt.Sprintf("PATH=%s", os.Getenv("PATH")), // TODO(deklerk): Why do we need to do this? Doesn't seem to be necessary in other exec.Commands.
		fmt.Sprintf("HOME=%s", os.Getenv("HOME")), // TODO(deklerk): Why do we need to do this? Doesn't seem to be necessary in other exec.Commands.
	}
	return c.Run()
}

// setVersion updates the versionClient constant in all .go files. It may create
// .backup files on certain systems (darwin), and so should be followed by a
// clean-up of .backup files.
func (g *GapicGenerator) setVersion() error {
	log.Println("updating client version")
	// TODO(deklerk): Migrate this all to Go instead of using bash.

	c := execv.Command("bash", "-c", `
ver=$(date +%Y%m%d)
git ls-files -mo | while read modified; do
	dir=${modified%/*.*}
	find . -path "*/$dir/doc.go" -exec sed -i.backup -e "s/^const versionClient.*/const versionClient = \"$ver\"/" '{}' +;
done
find . -name '*.backup' -delete
`)
	c.Dir = g.googleCloudDir
	return c.Run()
}

// microgen runs the microgenerator on a single microgen config.
func (g *GapicGenerator) microgen(conf *microgenConfig) error {
	log.Println("microgen generating", conf.pkg)

	var protoFiles []string
	if err := filepath.Walk(g.googleapisDir+"/"+conf.inputDirectoryPath, func(path string, info os.FileInfo, err error) error {
		if err != nil {
			return err
		}
		if strings.Contains(info.Name(), ".proto") {
			protoFiles = append(protoFiles, path)
		}
		return nil
	}); err != nil {
		return err
	}

	args := []string{"-I", g.googleapisDir,
		"--experimental_allow_proto3_optional",
		"-I", g.protoDir,
		"--go_gapic_out", g.googleCloudDir,
		"--go_gapic_opt", fmt.Sprintf("go-gapic-package=%s;%s", conf.importPath, conf.pkg),
		"--go_gapic_opt", fmt.Sprintf("gapic-service-config=%s", conf.apiServiceConfigPath),
		"--go_gapic_opt", fmt.Sprintf("release-level=%s", conf.releaseLevel)}

	if conf.gRPCServiceConfigPath != "" {
		args = append(args, "--go_gapic_opt", fmt.Sprintf("grpc-service-config=%s", conf.gRPCServiceConfigPath))
	}
	if !conf.disableMetadata {
		args = append(args, "--go_gapic_opt", "metadata")
	}
	args = append(args, protoFiles...)
	c := execv.Command("protoc", args...)
	c.Dir = g.googleapisDir
	return c.Run()
}

// manifestEntry is used for JSON marshaling in manifest.
type manifestEntry struct {
	DistributionName  string `json:"distribution_name"`
	Description       string `json:"description"`
	Language          string `json:"language"`
	ClientLibraryType string `json:"client_library_type"`
	DocsURL           string `json:"docs_url"`
	ReleaseLevel      string `json:"release_level"`
}

// TODO: consider getting Description from the gapic, if there is one.
var manualEntries = []manifestEntry{
	// Pure manual clients.
	{
		DistributionName:  "cloud.google.com/go/bigquery",
		Description:       "BigQuery",
		Language:          "Go",
		ClientLibraryType: "manual",
		DocsURL:           "https://pkg.go.dev/cloud.google.com/go/bigquery",
		ReleaseLevel:      "ga",
	},
	{
		DistributionName:  "cloud.google.com/go/bigtable",
		Description:       "Cloud BigTable",
		Language:          "Go",
		ClientLibraryType: "manual",
		DocsURL:           "https://pkg.go.dev/cloud.google.com/go/bigtable",
		ReleaseLevel:      "ga",
	},
	{
		DistributionName:  "cloud.google.com/go/datastore",
		Description:       "Cloud Datastore",
		Language:          "Go",
		ClientLibraryType: "manual",
		DocsURL:           "https://pkg.go.dev/cloud.google.com/go/datastore",
		ReleaseLevel:      "ga",
	},
	{
		DistributionName:  "cloud.google.com/go/iam",
		Description:       "Cloud IAM",
		Language:          "Go",
		ClientLibraryType: "manual",
		DocsURL:           "https://pkg.go.dev/cloud.google.com/go/iam",
		ReleaseLevel:      "ga",
	},
	{
		DistributionName:  "cloud.google.com/go/storage",
		Description:       "Cloud Storage (GCS)",
		Language:          "Go",
		ClientLibraryType: "manual",
		DocsURL:           "https://pkg.go.dev/cloud.google.com/go/storage",
		ReleaseLevel:      "ga",
	},
	{
		DistributionName:  "cloud.google.com/go/rpcreplay",
		Description:       "RPC Replay",
		Language:          "Go",
		ClientLibraryType: "manual",
		DocsURL:           "https://pkg.go.dev/cloud.google.com/go/rpcreplay",
		ReleaseLevel:      "ga",
	},
	{
		DistributionName:  "cloud.google.com/go/profiler",
		Description:       "Cloud Profiler",
		Language:          "Go",
		ClientLibraryType: "manual",
		DocsURL:           "https://pkg.go.dev/cloud.google.com/go/profiler",
		ReleaseLevel:      "ga",
	},
	// Manuals with a GAPIC.
	{
		DistributionName:  "cloud.google.com/go/errorreporting",
		Description:       "Cloud Error Reporting API",
		Language:          "Go",
		ClientLibraryType: "manual",
		DocsURL:           "https://pkg.go.dev/cloud.google.com/go/errorreporting",
		ReleaseLevel:      "beta",
	},
	{
		DistributionName:  "cloud.google.com/go/firestore",
		Description:       "Cloud Firestore API",
		Language:          "Go",
		ClientLibraryType: "manual",
		DocsURL:           "https://pkg.go.dev/cloud.google.com/go/firestore",
		ReleaseLevel:      "ga",
	},
	{
		DistributionName:  "cloud.google.com/go/logging",
		Description:       "Cloud Logging API",
		Language:          "Go",
		ClientLibraryType: "manual",
		DocsURL:           "https://pkg.go.dev/cloud.google.com/go/logging",
		ReleaseLevel:      "ga",
	},
	{
		DistributionName:  "cloud.google.com/go/pubsub",
		Description:       "Cloud PubSub",
		Language:          "Go",
		ClientLibraryType: "manual",
		DocsURL:           "https://pkg.go.dev/cloud.google.com/go/pubsub",
		ReleaseLevel:      "ga",
	},
	{
		DistributionName:  "cloud.google.com/go/spanner",
		Description:       "Cloud Spanner",
		Language:          "Go",
		ClientLibraryType: "manual",
		DocsURL:           "https://pkg.go.dev/cloud.google.com/go/spanner",
		ReleaseLevel:      "ga",
	},
}

// manifest writes a manifest file with info about all of the confs.
func (g *GapicGenerator) manifest(confs []*microgenConfig) error {
	log.Println("updating gapic manifest")
	entries := map[string]manifestEntry{} // Key is the package name.
	f, err := os.Create(filepath.Join(g.googleCloudDir, "internal", ".repo-metadata-full.json"))
	if err != nil {
		return err
	}
	defer f.Close()
	for _, manual := range manualEntries {
		entries[manual.DistributionName] = manual
	}
	for _, conf := range confs {
		yamlPath := filepath.Join(g.googleapisDir, conf.apiServiceConfigPath)
		yamlFile, err := os.Open(yamlPath)
		if err != nil {
			return err
		}
		yamlConfig := struct {
			Title string `yaml:"title"` // We only need the title field.
		}{}
		if err := yaml.NewDecoder(yamlFile).Decode(&yamlConfig); err != nil {
			return fmt.Errorf("Decode: %v", err)
		}
		entry := manifestEntry{
			DistributionName:  conf.importPath,
			Description:       yamlConfig.Title,
			Language:          "Go",
			ClientLibraryType: "generated",
			DocsURL:           "https://pkg.go.dev/" + conf.importPath,
			ReleaseLevel:      conf.releaseLevel,
		}
		entries[conf.importPath] = entry
	}
	enc := json.NewEncoder(f)
	enc.SetIndent("", "  ")
	return enc.Encode(entries)
}

// copyMicrogenFiles takes microgen files from gocloudDir/cloud.google.com/go
// and places them in gocloudDir.
func (g *GapicGenerator) copyMicrogenFiles() error {
	// The period at the end is analagous to * (copy everything in this dir).
	c := execv.Command("cp", "-R", g.googleCloudDir+"/cloud.google.com/go/.", ".")
	c.Dir = g.googleCloudDir
	if err := c.Run(); err != nil {
		return err
	}

	c = execv.Command("rm", "-rf", "cloud.google.com")
	c.Dir = g.googleCloudDir
	return c.Run()
}<|MERGE_RESOLUTION|>--- conflicted
+++ resolved
@@ -24,12 +24,8 @@
 	"path/filepath"
 	"strings"
 
-<<<<<<< HEAD
 	"cloud.google.com/go/internal/gapicgen/execv"
-=======
 	"cloud.google.com/go/internal/gensnippets"
-	"golang.org/x/sys/execabs"
->>>>>>> b70e0fcc
 	"gopkg.in/yaml.v2"
 )
 
@@ -132,7 +128,7 @@
 
 func goModTidy(dir string) error {
 	log.Printf("[%s] running go mod tidy", dir)
-	c := command("go", "mod", "tidy")
+	c := execv.Command("go", "mod", "tidy")
 	c.Dir = dir
 	c.Env = []string{
 		fmt.Sprintf("PATH=%s", os.Getenv("PATH")), // TODO(deklerk): Why do we need to do this? Doesn't seem to be necessary in other exec.Commands.
@@ -148,7 +144,7 @@
 		}
 
 		// Get the module name in this dir.
-		modC := execabs.Command("go", "list", "-m")
+		modC := execv.Command("go", "list", "-m")
 		modC.Dir = dir
 		mod, err := modC.Output()
 		if err != nil {
@@ -160,7 +156,7 @@
 		if err != nil {
 			return err
 		}
-		c := command("bash", "-c", `go mod edit -replace "$MODULE=$MODULE_PATH"`)
+		c := execv.Command("bash", "-c", `go mod edit -replace "$MODULE=$MODULE_PATH"`)
 		c.Dir = snippetDir
 		c.Env = []string{
 			fmt.Sprintf("PATH=%s", os.Getenv("PATH")), // TODO(deklerk): Why do we need to do this? Doesn't seem to be necessary in other exec.Commands.
@@ -175,15 +171,9 @@
 // addModReplaceGenproto adds a genproto replace statement that points genproto
 // to the local copy. This is necessary since the remote genproto may not have
 // changes that are necessary for the in-flight regen.
-<<<<<<< HEAD
-func (g *GapicGenerator) addModReplaceGenproto() error {
-	log.Println("adding temporary genproto replace statement")
-	c := execv.Command("bash", "-c", `
-=======
 func (g *GapicGenerator) addModReplaceGenproto(dir string) error {
 	log.Printf("[%s] adding temporary genproto replace statement", dir)
-	c := command("bash", "-c", `
->>>>>>> b70e0fcc
+	c := execv.Command("bash", "-c", `
 set -ex
 
 go mod edit -replace "google.golang.org/genproto=$GENPROTO_DIR"
@@ -199,15 +189,9 @@
 
 // dropModReplaceGenproto drops the genproto replace statement. It is intended
 // to be run after addModReplaceGenproto.
-<<<<<<< HEAD
-func (g *GapicGenerator) dropModReplaceGenproto() error {
-	log.Println("removing genproto replace statement")
-	c := execv.Command("bash", "-c", `
-=======
 func (g *GapicGenerator) dropModReplaceGenproto(dir string) error {
 	log.Printf("[%s] removing genproto replace statement", dir)
-	c := command("bash", "-c", `
->>>>>>> b70e0fcc
+	c := execv.Command("bash", "-c", `
 set -ex
 
 go mod edit -dropreplace "google.golang.org/genproto"
